import json
import subprocess
<<<<<<< HEAD

import warnings
warnings.filterwarnings("ignore", message="Unverified HTTPS request")
=======
from dbs.apis.dbsClient import DbsApi

dbs = DbsApi("https://cmsweb.cern.ch/dbs/prod/global/DBSReader")
>>>>>>> 43a9868f

import os

os.environ["RUCIO_HOME"] = "/cvmfs/cms.cern.ch/rucio/x86_64/rhel7/py3/current"

qcd_bins = [
    # "0to80",
    "80to120",
    "15to30",  # unclear if these are needed
    "30to50",
    "50to80",
    "120to170",
    "170to300",
    "300to470",
    "470to600",
    "600to800",
    "800to1000",
    "1000to1400",
    "1400to1800",
    "1800to2400",
    "2400to3200",
    "3200",
]

qcd_ht_bins = [
    "40to100",
    "100to200",
    "200to400",
    "400to600",
    "600to800",
    "800to1000",
    "1000to1500",
    "1500to2000",
    "2000",
]

qcd_ht_bins_run2 = [
    "200to300",
    "300to500",
    "500to700",
    "700to1000",
    "1000to1500",
    "1500to2000",
    "2000toInf",
]


def get_v9():
    return {
        "2018": {
            "HH": {
                # ~ 100k events
                "GluGlutoHHto4B_cHHH1_TuneCP5_PSWeights_13TeV-powheg-pythia8": "/GluGluToHHTo4B_cHHH1_TuneCP5_PSWeights_13TeV-powheg-pythia8/RunIISummer20UL18NanoAODv9-106X_upgrade2018_realistic_v16_L1v1-v1/NANOAODSIM",
                "GluGlutoHHto4B_cHHH0_TuneCP5_PSWeights_13TeV-powheg-pythia8": "/GluGluToHHTo4B_cHHH0_TuneCP5_PSWeights_13TeV-powheg-pythia8/RunIISummer20UL18NanoAODv9-106X_upgrade2018_realistic_v16_L1v1-v1/NANOAODSIM",
                "GluGlutoHHto4B_cHHH2p45_TuneCP5_PSWeights_13TeV-powheg-pythia8": "/GluGluToHHTo4B_cHHH2p45_TuneCP5_PSWeights_13TeV-powheg-pythia8/RunIISummer20UL18NanoAODv9-106X_upgrade2018_realistic_v16_L1v1-v1/NANOAODSIM",
                "GluGlutoHHto4B_cHHH5_TuneCP5_PSWeights_13TeV-powheg-pythia8": "/GluGluToHHTo4B_cHHH5_TuneCP5_PSWeights_13TeV-powheg-pythia8/RunIISummer20UL18NanoAODv9-106X_upgrade2018_realistic_v16_L1v1-v1/NANOAODSIM",
            },
            "QCD": {
                **{
                    f"QCD_HT-{qbin}": f"/QCD_HT{qbin}_TuneCP5_13TeV-madgraphMLM-pythia8/RunIISummer20UL18NanoAODv9-106X_upgrade2018_realistic_v16_L1v1-v1/NANOAODSIM"
                    for qbin in qcd_ht_bins_run2
                },
            },
        }
    }


def get_v10():
    return {
        "2022": {
            "JetMET": {
                "Run2022C_single": "/JetHT/Run2022C-PromptNanoAODv10_v1-v1/NANOAOD",
                "Run2022C": "/JetMET/Run2022C-PromptNanoAODv10_v1-v1/NANOAOD",
                "Run2022D_v1": "/JetMET/Run2022D-PromptNanoAODv10_v1-v1/NANOAOD",
                "Run2022D_v2": "/JetMET/Run2022D-PromptNanoAODv10_v2-v1/NANOAOD",
            },
            "Muon": {
                "Run2022C_single": "/SingleMuon/Run2022C-PromptNanoAODv10_v1-v1/NANOAOD",
                "Run2022C": "/Muon/Run2022C-PromptNanoAODv10_v1-v1/NANOAOD",
                "Run2022D_v1": "/Muon/Run2022D-PromptNanoAODv10_v1-v1/NANOAOD",
                "Run2022D_v2": "/Muon/Run2022D-PromptNanoAODv10_v2-v1/NANOAOD",
            },
        },
        "2022EE": {
            "JetMET": {
                "Run2022E": "/JetMET/Run2022E-PromptNanoAODv10_v1-v3/NANOAOD",
                "Run2022F": "/JetMET/Run2022F-PromptNanoAODv10_v1-v2/NANOAOD",
                "Run2022G": "/JetMET/Run2022G-PromptNanoAODv10_v1-v1/NANOAOD",
            },
            "Muon": {
                "Run2022E": "/Muon/Run2022E-PromptNanoAODv10_v1-v3/NANOAOD",
                "Run2022F": "/Muon/Run2022F-PromptNanoAODv10_v1-v2/NANOAOD",
                "Run2022G": "/Muon/Run2022G-PromptNanoAODv10_v1-v1/NANOAOD",
            },
        },
    }


def get_v11():
    return {
        # MC campaign pre EE+ leak
        "2022": {
            "Hbb": {
                "GluGluHto2B_PT-200_M-125": "/GluGluHto2B_PT-200_M-125_TuneCP5_13p6TeV_powheg-minlo-pythia8/Run3Summer22NanoAODv11-126X_mcRun3_2022_realistic_v2-v1/NANOAODSIM",
                "VBFHto2B_M-125_dipoleRecoilOn": "/VBFHto2B_M-125_dipoleRecoilOn_TuneCP5_13p6TeV_powheg-pythia8/Run3Summer22NanoAODv11-126X_mcRun3_2022_realistic_v2-v1/NANOAODSIM",
                "WminusH_Hto2B_Wto2Q_M-125": "/WminusH_Hto2B_Wto2Q_M-125_TuneCP5_13p6TeV_powheg-pythia8/Run3Summer22NanoAODv11-126X_mcRun3_2022_realistic_v2-v1/NANOAODSIM",
                "WminusH_Hto2B_WtoLNu_M-125": "/WminusH_Hto2B_WtoLNu_M-125_TuneCP5_13p6TeV_powheg-pythia8/Run3Summer22NanoAODv11-126X_mcRun3_2022_realistic_v2-v1/NANOAODSIM",
                "WplusH_Hto2B_Wto2Q_M-125": "/WplusH_Hto2B_Wto2Q_M-125_TuneCP5_13p6TeV_powheg-pythia8/Run3Summer22NanoAODv11-126X_mcRun3_2022_realistic_v2-v1/NANOAODSIM",
                "WplusH_Hto2B_WtoLNu_M-125": "/WplusH_Hto2B_WtoLNu_M-125_TuneCP5_13p6TeV_powheg-pythia8/Run3Summer22NanoAODv11-126X_mcRun3_2022_realistic_v2-v1/NANOAODSIM",
                "ZH_Hto2B_Zto2L_M-125": "/ZH_Hto2B_Zto2L_M-125_TuneCP5_13p6TeV_powheg-pythia8/Run3Summer22NanoAODv11-126X_mcRun3_2022_realistic_v2-v1/NANOAODSIM",
                "ZH_Hto2B_Zto2Q_M-125": "/ZH_Hto2B_Zto2Q_M-125_TuneCP5_13p6TeV_powheg-pythia8/Run3Summer22NanoAODv11-126X_mcRun3_2022_realistic_v2-v1/NANOAODSIM",
                "ggZH_Hto2B_Zto2L_M-125": "/ggZH_Hto2B_Zto2L_M-125_TuneCP5_13p6TeV_powheg-pythia8/Run3Summer22NanoAODv11-126X_mcRun3_2022_realistic_v2-v1/NANOAODSIM",
                "ggZH_Hto2B_Zto2Nu_M-125": "/ggZH_Hto2B_Zto2Nu_M-125_TuneCP5_13p6TeV_powheg-pythia8/Run3Summer22NanoAODv11-126X_mcRun3_2022_realistic_v2-v1/NANOAODSIM",
                "ggZH_Hto2B_Zto2Q_M-125": "/ggZH_Hto2B_Zto2Q_M-125_TuneCP5_13p6TeV_powheg-pythia8/Run3Summer22NanoAODv11-126X_mcRun3_2022_realistic_v2-v1/NANOAODSIM",
                "ttHto2B_M-125": "/ttHto2B_M-125_TuneCP5_13p6TeV_powheg-pythia8/Run3Summer22NanoAODv11-126X_mcRun3_2022_realistic_v2-v1/NANOAODSIM",
            },
            "HHH6b": {
                "HHHTo6B_c3_0_d4_0": "/HHHTo6B_c3_0_d4_0_TuneCP5_13p6TeV_amcatnlo-pythia8/Run3Summer22NanoAODv11-126X_mcRun3_2022_realistic_v2-v1/NANOAODSIM",
                "HHHTo6B_c3_0_d4_99": "/HHHTo6B_c3_0_d4_99_TuneCP5_13p6TeV_amcatnlo-pythia8/Run3Summer22NanoAODv11-126X_mcRun3_2022_realistic_v2-v1/NANOAODSIM",
                "HHHTo6B_c3_0_d4_minus1": "/HHHTo6B_c3_0_d4_minus1_TuneCP5_13p6TeV_amcatnlo-pythia8/Run3Summer22NanoAODv11-126X_mcRun3_2022_realistic_v2-v1/NANOAODSIM",
                "HHHTo6B_c3_19_d4_19": "/HHHTo6B_c3_19_d4_19_TuneCP5_13p6TeV_amcatnlo-pythia8/Run3Summer22NanoAODv11-126X_mcRun3_2022_realistic_v2-v1/NANOAODSIM",
                "HHHTo6B_c3_1_d4_0": "/HHHTo6B_c3_1_d4_0_TuneCP5_13p6TeV_amcatnlo-pythia8/Run3Summer22NanoAODv11-126X_mcRun3_2022_realistic_v2-v1/NANOAODSIM",
                "HHHTo6B_c3_1_d4_2": "/HHHTo6B_c3_1_d4_2_TuneCP5_13p6TeV_amcatnlo-pythia8/Run3Summer22NanoAODv11-126X_mcRun3_2022_realistic_v2-v1/NANOAODSIM",
                "HHHTo6B_c3_2_d4_minus1": "/HHHTo6B_c3_2_d4_minus1_TuneCP5_13p6TeV_amcatnlo-pythia8/Run3Summer22NanoAODv11-126X_mcRun3_2022_realistic_v2-v1/NANOAODSIM",
                "HHHTo6B_c3_4_d4_9": "/HHHTo6B_c3_4_d4_9_TuneCP5_13p6TeV_amcatnlo-pythia8/Run3Summer22NanoAODv11-126X_mcRun3_2022_realistic_v2-v1/NANOAODSIM",
                "HHHTo6B_c3_minus1_d4_0": "/HHHTo6B_c3_minus1_d4_0_TuneCP5_13p6TeV_amcatnlo-pythia8/Run3Summer22NanoAODv11-126X_mcRun3_2022_realistic_v2-v1/NANOAODSIM",
                "HHHTo6B_c3_minus1_d4_minus1": "/HHHTo6B_c3_minus1_d4_minus1_TuneCP5_13p6TeV_amcatnlo-pythia8/Run3Summer22NanoAODv11-126X_mcRun3_2022_realistic_v2-v1/NANOAODSIM",
                "HHHTo6B_c3_minus1p5_d4_minus0p5": "/HHHTo6B_c3_minus1p5_d4_minus0p5_TuneCP5_13p6TeV_amcatnlo-pythia8/Run3Summer22NanoAODv11-126X_mcRun3_2022_realistic_v2-v1/NANOAODSIM",
            },
            "QCD": {
                **{
                    f"QCD_PT-{qbin}": f"/QCD_PT-{qbin}_TuneCP5_13p6TeV_pythia8/Run3Summer22NanoAODv11-126X_mcRun3_2022_realistic_v2_ext1-v1/NANOAODSIM"
                    for qbin in qcd_bins
                },
                **{
                    f"QCD_HT-{qbin}": f"/QCDB-4Jets_HT-{qbin}_TuneCP5_13p6TeV_madgraphMLM-pythia8/Run3Summer22NanoAODv11-126X_mcRun3_2022_realistic_v2-v2/NANOAODSIM"
                    for qbin in qcd_ht_bins
                },
            },
            "TT": {
                "TTto4Q": "/TTto4Q_TuneCP5_13p6TeV_powheg-pythia8/Run3Summer22NanoAODv11-126X_mcRun3_2022_realistic_v2-v1/NANOAODSIM",
                "TTto2L2Nu": "/TTto2L2Nu_TuneCP5_13p6TeV_powheg-pythia8/Run3Summer22NanoAODv11-126X_mcRun3_2022_realistic_v2-v1/NANOAODSIM",
                "TTtoLNu2Q": "/TTtoLNu2Q_TuneCP5_13p6TeV_powheg-pythia8/Run3Summer22NanoAODv11-126X_mcRun3_2022_realistic_v2-v1/NANOAODSIM",
            },
            "Diboson": {
                "WW": "/WW_TuneCP5_13p6TeV_pythia8/Run3Summer22NanoAODv11-126X_mcRun3_2022_realistic_v2-v2/NANOAODSIM",
                "WWto4Q": "/WWto4Q_TuneCP5_13p6TeV_powheg-pythia8/Run3Summer22NanoAODv11-126X_mcRun3_2022_realistic_v2-v2/NANOAODSIM",
                "WZ": "/WZ_TuneCP5_13p6TeV_pythia8/Run3Summer22NanoAODv11-126X_mcRun3_2022_realistic_v2-v1/NANOAODSIM",
                "WZto4Q-1Jets-4FS": "/WZto4Q-1Jets-4FS_TuneCP5_13p6TeV_amcatnloFXFX-pythia8/Run3Summer22NanoAODv11-126X_mcRun3_2022_realistic_v2-v2/NANOAODSIM",
                # missing ZZto4B
                "ZZ": "/ZZ_TuneCP5_13p6TeV_pythia8/Run3Summer22NanoAODv11-126X_mcRun3_2022_realistic_v2-v1/NANOAODSIM",
            },
            "VJets": {
                "Wto2Q-3Jets_HT-200to400": "/Wto2Q-3Jets_HT-200to400_TuneCP5_13p6TeV_madgraphMLM-pythia8/Run3Summer22NanoAODv11-126X_mcRun3_2022_realistic_v2-v2/NANOAODSIM",
                "Wto2Q-3Jets_HT-400to600": "/Wto2Q-3Jets_HT-400to600_TuneCP5_13p6TeV_madgraphMLM-pythia8/Run3Summer22NanoAODv11-126X_mcRun3_2022_realistic_v2-v2/NANOAODSIM",
                "Wto2Q-3Jets_HT-600to800": "/Wto2Q-3Jets_HT-600to800_TuneCP5_13p6TeV_madgraphMLM-pythia8/Run3Summer22NanoAODv11-126X_mcRun3_2022_realistic_v2-v2/NANOAODSIM",
                "Wto2Q-3Jets_HT-800": "/Wto2Q-3Jets_HT-800_TuneCP5_13p6TeV_madgraphMLM-pythia8/Run3Summer22NanoAODv11-126X_mcRun3_2022_realistic_v2-v2/NANOAODSIM",
                "Zto2Q-4Jets_HT-200to400": "/Zto2Q-4Jets_HT-200to400_TuneCP5_13p6TeV_madgraphMLM-pythia8/Run3Summer22NanoAODv11-126X_mcRun3_2022_realistic_v2-v1/NANOAODSIM",
                "Zto2Q-4Jets_HT-400to600": "/Zto2Q-4Jets_HT-400to600_TuneCP5_13p6TeV_madgraphMLM-pythia8/Run3Summer22NanoAODv11-126X_mcRun3_2022_realistic_v2-v1/NANOAODSIM",
                "Zto2Q-4Jets_HT-600to800": "/Zto2Q-4Jets_HT-600to800_TuneCP5_13p6TeV_madgraphMLM-pythia8/Run3Summer22NanoAODv11-126X_mcRun3_2022_realistic_v2-v1/NANOAODSIM",
                "Zto2Q-4Jets_HT-800": "/Zto2Q-4Jets_HT-800_TuneCP5_13p6TeV_madgraphMLM-pythia8/Run3Summer22NanoAODv11-126X_mcRun3_2022_realistic_v2-v1/NANOAODSIM",
            },
            "HH": {
                # 1M
                "VBFHHto4B_CV_1_C2V_1_C3_1_TuneCP5_13p6TeV_madgraph-pythia8": "/VBFHHto4B_CV_1_C2V_1_C3_1_TuneCP5_13p6TeV_madgraph-pythia8/Run3Summer22NanoAODv11-126X_mcRun3_2022_realistic_v2-v2/NANOAODSIM",
            },
            # ReReco should be 27Jun2023...
            # "JetMET": {
            #     "Run2022C_single":
            #     "Run2022C":
            #     "Run2022D":
            # },
            # "Muon": {
            #     "Run2022C_single":
            #     "Run2022C":
            #     "Run2022D":
            # },
        },
        # MC campaign post EE+ leak
        "2022EE": {
            "Hbb": {
                "GluGluHto2B_PT-200_M-125": "/GluGluHto2B_PT-200_M-125_TuneCP5_13p6TeV_powheg-minlo-pythia8/Run3Summer22NanoAODv11-126X_mcRun3_2022_realistic_v2-v1/NANOAODSIM",
                "VBFHto2B_M-125_dipoleRecoilOn": "/VBFHto2B_M-125_dipoleRecoilOn_TuneCP5_13p6TeV_powheg-pythia8/Run3Summer22EENanoAODv11-126X_mcRun3_2022_realistic_postEE_v1-v1/NANOAODSIM",
                "WminusH_Hto2B_Wto2Q_M-125": "/WminusH_Hto2B_Wto2Q_M-125_TuneCP5_13p6TeV_powheg-pythia8/Run3Summer22EENanoAODv11-126X_mcRun3_2022_realistic_postEE_v1-v1/NANOAODSIM",
                "WminusH_Hto2B_WtoLNu_M-125": "/WminusH_Hto2B_WtoLNu_M-125_TuneCP5_13p6TeV_powheg-pythia8/Run3Summer22EENanoAODv11-126X_mcRun3_2022_realistic_postEE_v1-v1/NANOAODSIM",
                "WplusH_Hto2B_Wto2Q_M-125": "/WplusH_Hto2B_Wto2Q_M-125_TuneCP5_13p6TeV_powheg-pythia8/Run3Summer22EENanoAODv11-126X_mcRun3_2022_realistic_postEE_v1-v1/NANOAODSIM",
                "WplusH_Hto2B_WtoLNu_M-125": "/WplusH_Hto2B_WtoLNu_M-125_TuneCP5_13p6TeV_powheg-pythia8/Run3Summer22EENanoAODv11-126X_mcRun3_2022_realistic_postEE_v1-v1/NANOAODSIM",
                "ZH_Hto2B_Zto2L_M-125": "/ZH_Hto2B_Zto2L_M-125_TuneCP5_13p6TeV_powheg-pythia8/Run3Summer22EENanoAODv11-126X_mcRun3_2022_realistic_postEE_v1-v1/NANOAODSIM",
                "ZH_Hto2B_Zto2Q_M-125": "/ZH_Hto2B_Zto2Q_M-125_TuneCP5_13p6TeV_powheg-pythia8/Run3Summer22EENanoAODv11-126X_mcRun3_2022_realistic_postEE_v1-v1/NANOAODSIM",
                "ggZH_Hto2B_Zto2L_M-125": "/ggZH_Hto2B_Zto2L_M-125_TuneCP5_13p6TeV_powheg-pythia8/Run3Summer22EENanoAODv11-126X_mcRun3_2022_realistic_postEE_v1-v1/NANOAODSIM",
                "ggZH_Hto2B_Zto2Nu_M-125": "/ggZH_Hto2B_Zto2Nu_M-125_TuneCP5_13p6TeV_powheg-pythia8/Run3Summer22EENanoAODv11-126X_mcRun3_2022_realistic_postEE_v1-v1/NANOAODSIM",
                "ggZH_Hto2B_Zto2Q_M-125": "/ggZH_Hto2B_Zto2Q_M-125_TuneCP5_13p6TeV_powheg-pythia8/Run3Summer22EENanoAODv11-126X_mcRun3_2022_realistic_postEE_v1-v1/NANOAODSIM",
                "ttHto2B_M-125": "/ttHto2B_M-125_TuneCP5_13p6TeV_powheg-pythia8/Run3Summer22EENanoAODv11-126X_mcRun3_2022_realistic_postEE_v1-v1/NANOAODSIM",
            },
            "HHH6b": {
                "HHHTo6B_c3_0_d4_0": "/HHHTo6B_c3_0_d4_0_TuneCP5_13p6TeV_amcatnlo-pythia8/Run3Summer22EENanoAODv11-126X_mcRun3_2022_realistic_postEE_v1-v1/NANOAODSIM",
                "HHHTo6B_c3_0_d4_99": "/HHHTo6B_c3_0_d4_99_TuneCP5_13p6TeV_amcatnlo-pythia8/Run3Summer22EENanoAODv11-126X_mcRun3_2022_realistic_postEE_v1-v1/NANOAODSIM",
                "HHHTo6B_c3_0_d4_minus1": "/HHHTo6B_c3_0_d4_minus1_TuneCP5_13p6TeV_amcatnlo-pythia8/Run3Summer22EENanoAODv11-126X_mcRun3_2022_realistic_postEE_v1-v1/NANOAODSIM",
                "HHHTo6B_c3_19_d4_19": "/HHHTo6B_c3_19_d4_19_TuneCP5_13p6TeV_amcatnlo-pythia8/Run3Summer22EENanoAODv11-126X_mcRun3_2022_realistic_postEE_v1-v1/NANOAODSIM",
                "HHHTo6B_c3_1_d4_0": "/HHHTo6B_c3_1_d4_0_TuneCP5_13p6TeV_amcatnlo-pythia8/Run3Summer22EENanoAODv11-126X_mcRun3_2022_realistic_postEE_v1-v1/NANOAODSIM",
                "HHHTo6B_c3_1_d4_2": "/HHHTo6B_c3_1_d4_2_TuneCP5_13p6TeV_amcatnlo-pythia8/Run3Summer22EENanoAODv11-126X_mcRun3_2022_realistic_postEE_v1-v1/NANOAODSIM",
                "HHHTo6B_c3_2_d4_minus1": "/HHHTo6B_c3_2_d4_minus1_TuneCP5_13p6TeV_amcatnlo-pythia8/Run3Summer22EENanoAODv11-126X_mcRun3_2022_realistic_postEE_v1-v1/NANOAODSIM",
                "HHHTo6B_c3_4_d4_9": "/HHHTo6B_c3_4_d4_9_TuneCP5_13p6TeV_amcatnlo-pythia8/Run3Summer22EENanoAODv11-126X_mcRun3_2022_realistic_postEE_v1-v1/NANOAODSIM",
                "HHHTo6B_c3_minus1_d4_0": "/HHHTo6B_c3_minus1_d4_0_TuneCP5_13p6TeV_amcatnlo-pythia8/Run3Summer22EENanoAODv11-126X_mcRun3_2022_realistic_postEE_v1-v1/NANOAODSIM",
                "HHHTo6B_c3_minus1_d4_minus1": "/HHHTo6B_c3_minus1_d4_minus1_TuneCP5_13p6TeV_amcatnlo-pythia8/Run3Summer22EENanoAODv11-126X_mcRun3_2022_realistic_postEE_v1-v1/NANOAODSIM",
                "HHHTo6B_c3_minus1p5_d4_minus0p5": "/HHHTo6B_c3_minus1p5_d4_minus0p5_TuneCP5_13p6TeV_amcatnlo-pythia8/Run3Summer22EENanoAODv11-126X_mcRun3_2022_realistic_postEE_v1-v1/NANOAODSIM",
            },
            "QCD": {
                **{
                    f"QCD_PT-{qbin}": f"/QCD_PT-{qbin}_TuneCP5_13p6TeV_pythia8/Run3Summer22EENanoAODv11-126X_mcRun3_2022_realistic_postEE_v1_ext1-v1/NANOAODSIM"
                    for qbin in qcd_bins
                },
                **{
                    f"QCDB_HT-{qbin}": f"/QCDB-4Jets_HT-{qbin}_TuneCP5_13p6TeV_madgraphMLM-pythia8/Run3Summer22EENanoAODv11-126X_mcRun3_2022_realistic_postEE_v1-v2/NANOAODSIM"
                    for qbin in qcd_ht_bins
                },
            },
            "TT": {
                "TTto4Q": "/TTto4Q_TuneCP5_13p6TeV_powheg-pythia8/Run3Summer22EENanoAODv11-126X_mcRun3_2022_realistic_postEE_v1-v1/NANOAODSIM",
                "TTto2L2Nu": "/TTto2L2Nu_TuneCP5_13p6TeV_powheg-pythia8/Run3Summer22NanoAODv11-126X_mcRun3_2022_realistic_v2-v1/NANOAODSIM",
                "TTtoLNu2Q": "/TTtoLNu2Q_TuneCP5_13p6TeV_powheg-pythia8/Run3Summer22EENanoAODv11-126X_mcRun3_2022_realistic_postEE_v1-v1/NANOAODSIM",
            },
            "Diboson": {
                "WW": "/WW_TuneCP5_13p6TeV_pythia8/Run3Summer22EENanoAODv11-126X_mcRun3_2022_realistic_postEE_v1-v1/NANOAODSIM",
                "WWto4Q": "/WWto4Q_TuneCP5_13p6TeV_powheg-pythia8/Run3Summer22EENanoAODv11-126X_mcRun3_2022_realistic_postEE_v1-v2/NANOAODSIM",
                "WZ": "/WZ_TuneCP5_13p6TeV_pythia8/Run3Summer22EENanoAODv11-126X_mcRun3_2022_realistic_postEE_v1-v1/NANOAODSIM",
                "WZto4Q-1Jets-4FS": "/WZto4Q-1Jets-4FS_TuneCP5_13p6TeV_amcatnloFXFX-pythia8/Run3Summer22EENanoAODv11-126X_mcRun3_2022_realistic_postEE_v1-v2/NANOAODSIM",
                # missing ZZto4B
                "ZZ": "/ZZ_TuneCP5_13p6TeV_pythia8/Run3Summer22EENanoAODv11-126X_mcRun3_2022_realistic_postEE_v1-v2/NANOAODSIM",
            },
            "VJets": {
                # why is this marked as invalid?
                "Wto2Q-3Jets_HT-200to400": "/Wto2Q-3Jets_HT-200to400_TuneCP5_13p6TeV_madgraphMLM-pythia8/Run3Summer22EENanoAODv11-126X_mcRun3_2022_realistic_postEE_v1-v2/NANOAODSIM",
                "Wto2Q-3Jets_HT-400to600": "/Wto2Q-3Jets_HT-400to600_TuneCP5_13p6TeV_madgraphMLM-pythia8/Run3Summer22EENanoAODv11-126X_mcRun3_2022_realistic_postEE_v1-v2/NANOAODSIM",
                # why is this marked as invalid?
                "Wto2Q-3Jets_HT-600to800": "/Wto2Q-3Jets_HT-600to800_TuneCP5_13p6TeV_madgraphMLM-pythia8/Run3Summer22EENanoAODv11-126X_mcRun3_2022_realistic_postEE_v1-v3/NANOAODSIM",
                "Wto2Q-3Jets_HT-800": "/Wto2Q-3Jets_HT-800_TuneCP5_13p6TeV_madgraphMLM-pythia8/Run3Summer22EENanoAODv11-126X_mcRun3_2022_realistic_postEE_v1-v2/NANOAODSIM",
                "Zto2Q-4Jets_HT-200to400": "/Zto2Q-4Jets_HT-200to400_TuneCP5_13p6TeV_madgraphMLM-pythia8/Run3Summer22NanoAODv11-126X_mcRun3_2022_realistic_v2-v1/NANOAODSIM",
                "Zto2Q-4Jets_HT-400to600": "/Zto2Q-4Jets_HT-400to600_TuneCP5_13p6TeV_madgraphMLM-pythia8/Run3Summer22NanoAODv11-126X_mcRun3_2022_realistic_v2-v1/NANOAODSIM",
                "Zto2Q-4Jets_HT-600to800": "/Zto2Q-4Jets_HT-600to800_TuneCP5_13p6TeV_madgraphMLM-pythia8/Run3Summer22NanoAODv11-126X_mcRun3_2022_realistic_v2-v1/NANOAODSIM",
                "Zto2Q-4Jets_HT-800": "/Zto2Q-4Jets_HT-800_TuneCP5_13p6TeV_madgraphMLM-pythia8/Run3Summer22EENanoAODv11-126X_mcRun3_2022_realistic_postEE_v1-v1/NANOAODSIM",
            },
            # Prompt-Reco
            "JetMET": {
                # "Run2022E": This needs to be re-reco
                "Run2022F": "/JetMET/Run2022F-PromptNanoAODv11_v1-v2/NANOAOD",
                "Run2022G": "/JetMET/Run2022G-PromptNanoAODv11_v1-v2/NANOAOD",
            },
            "Muon": {
                # "Run2022E": This needs to be re-reco
                "Run2022F": "/Muon/Run2022F-PromptNanoAODv11_v1-v2/NANOAOD",
                "Run2022G": "/Muon/Run2022G-PromptNanoAODv11_v1-v2/NANOAOD",
            },
        },
        "2023": {
            "JetMET": {
                "Run2023B-v1_0": "/JetMET0/Run2023B-PromptNanoAODv11p9_v1-v1/NANOAOD",
                "Run2023C-v1_0": "/JetMET0/Run2023C-PromptMiniAOD_v1_NanoAODv12-v1/NANOAOD",
                "Run2023C-v2_0": "/JetMET0/Run2023C-PromptMiniAOD_v2_NanoAODv12-v1/NANOAOD",
                "Run2023C-v3_0": "/JetMET0/Run2023C-PromptMiniAOD_v3_NanoAODv12-v1/NANOAOD",
                "Run2023C-v4_0": "/JetMET0/Run2023C-PromptMiniAOD_v4_NanoAODv12-v1/NANOAOD",
                "Run2023D-v1_0": "/JetMET0/Run2023D-PromptReco-v1/NANOAOD",
                "Run2023D-v2_0": "/JetMET0/Run2023D-PromptReco-v2/NANOAOD",
                "Run2023B-v1_1": "/JetMET1/Run2023B-PromptNanoAODv11p9_v1-v1/NANOAOD",
                "Run2023C-v1_1": "/JetMET1/Run2023C-PromptMiniAOD_v1_NanoAODv12-v1/NANOAOD",
                "Run2023C-v2_1": "/JetMET1/Run2023C-PromptMiniAOD_v2_NanoAODv12-v1/NANOAOD",
                "Run2023C-v3_1": "/JetMET1/Run2023C-PromptMiniAOD_v3_NanoAODv12-v1/NANOAOD",
                "Run2023C-v4_1": "/JetMET1/Run2023C-PromptMiniAOD_v4_NanoAODv12-v1/NANOAOD",
                "Run2023D-v1_1": "/JetMET1/Run2023D-PromptReco-v1/NANOAOD",
                "Run2023D-v2_1": "/JetMET1/Run2023D-PromptReco-v2/NANOAOD",
            },
            "Muon": {
                "Run2023B-v1_0": "/Muon0/Run2023B-PromptNanoAODv11p9_v1-v2/NANOAOD",
                "Run2023C-v1_0": "/Muon0/Run2023C-PromptMiniAOD_v1_NanoAODv12-v1/NANOAOD",
                "Run2023C-v2_0": "/Muon0/Run2023C-PromptMiniAOD_v2_NanoAODv12-v1/NANOAOD",
                "Run2023C-v3_0": "/Muon0/Run2023C-PromptMiniAOD_v2_NanoAODv12-v1/NANOAOD",
                "Run2023C-v4_0": "/Muon0/Run2023C-PromptMiniAOD_v3_NanoAODv12-v1/NANOAOD",
                "Run2023D-v1_0": "/Muon0/Run2023D-PromptReco-v1/NANOAOD",
                "Run2023D-v2_0": "/Muon0/Run2023D-PromptReco-v2/NANOAOD",
                "Run2023B-v1_1": "/Muon1/Run2023B-PromptNanoAODv11p9_v1-v2/NANOAOD",
                "Run2023C-v1_1": "/Muon1/Run2023C-PromptMiniAOD_v1_NanoAODv12-v1/NANOAOD",
                "Run2023C-v2_1": "/Muon1/Run2023C-PromptMiniAOD_v2_NanoAODv12-v1/NANOAOD",
                "Run2023C-v3_1": "/Muon1/Run2023C-PromptMiniAOD_v3_NanoAODv12-v1/NANOAOD",
                "Run2023C-v4_1": "/Muon1/Run2023C-PromptReco-v4/NANOAOD",
                "Run2023D-v1_1": "/Muon1/Run2023D-PromptReco-v1/NANOAOD",
                "Run2023D-v2_1": "/Muon1/Run2023D-PromptReco-v2/NANOAOD",
            },
        },
    }


path_mkolosov = "/store/user/mkolosov/CRAB3_TransferData/PrivateNanoAOD/"
path_dihiggsboost = "/store/user/lpcdihiggsboost/nanov12/"
path_dihiggsboost_trigobj = "/store/user/lpcdihiggsboost/nanov11_trigobj/"


def get_v11_private():
    return {
        "2022": {
            "JetMET": {
                # path_to_dataset/folder/name_of_dataset
                "Run2022B_single": f"{path_mkolosov}/JetHT/JetHT_Run2022B_PromptReco_v1_11June2023",
                "Run2022C_single": f"{path_mkolosov}/JetHT/JetHT_Run2022C_PromptReco_v1_11June2023",
                "Run2022C": f"{path_mkolosov}/JetMET/JetMET_Run2022C_PromptReco_v1_11June2023",
                "Run2022D_v1": f"{path_mkolosov}/JetMET/JetMET_Run2022D_PromptReco_v1",
                "Run2022D_v2": f"{path_mkolosov}/JetMET/JetMET_Run2022D_PromptReco_v2",
                "Run2022D_v3": f"{path_mkolosov}/JetMET/JetMET_Run2022D_PromptReco_v3",
                # "Run2022C_single": f"{path_dihiggsboost_trigobj}/cmantill/2022/JetMET/JetHT/Run2022C_single",
                # "Run2022C": f"{path_dihiggsboost_trigobj}/cmantill/2022/JetMET/JetMET/Run2022C",
                # "Run2022D_v1": f"{path_dihiggsboost_trigobj}/cmantill/2022/JetMET/JetMET/Run2022D_v1",
                # "Run2022D_v2": f"{path_dihiggsboost_trigobj}/cmantill/2022/JetMET/JetMET/Run2022D_v2",
                # "Run2022D_v3": f"{path_dihiggsboost_trigobj}/cmantill/2022/JetMET/JetMET/Run2022D_v3",
            },
            "MuonEG": {
                "Run2022B": f"{path_mkolosov}/MuonEG/MuonEG_Run2022B_PromptReco_v1_11June2023",
                "Run2022C": f"{path_mkolosov}/MuonEG/MuonEG_Run2022C_PromptReco_v1_11June2023",
                "Run2022D_v1": f"{path_mkolosov}/MuonEG/MuonEG_Run2022D_PromptReco_v1",
                "Run2022D_v2": f"{path_mkolosov}/MuonEG/MuonEG_Run2022D_PromptReco_v2",
                "Run2022D_v3": f"{path_mkolosov}/MuonEG/MuonEG_Run2022D_PromptReco_v3",
            },
            "Muon": {
                # "Run2022B_single": f"{path_mkolosov}/SingleMuon/SingleMuon_Run2022B_PromptReco_v1_11June2023",
                # "Run2022C_single": f"{path_mkolosov}/SingleMuon/SingleMuon_Run2022C_PromptReco_v1_11June2023",
                # "Run2022C": f"{path_mkolosov}/Muon/Muon_Run2022C_PromptReco_v1_11June2023",
                # "Run2022D_v1": f"{path_mkolosov}/Muon/Muon_Run2022D_PromptReco_v1_11June2023",
                # "Run2022D_v2": f"{path_mkolosov}/Muon/Muon_Run2022D_PromptResco_v2_11June2023",
                "Run2022C_single": f"{path_dihiggsboost_trigobj}/cmantill/2022/Muon/SingleMuon/Muon_Run2022C_single/",
                "Run2022C": f"{path_dihiggsboost_trigobj}/cmantill/2022/Muon/Muon/Muon_Run2022C/",
                "Run2022D_v1": f"{path_dihiggsboost_trigobj}/cmantill/2022/Muon/Muon/Muon_Run2022D_v1/",
                "Run2022D_v2": f"{path_dihiggsboost_trigobj}/cmantill/2022/Muon/Muon/Muon_Run2022D_v2/",
                "Run2022D_v3": f"{path_dihiggsboost_trigobj}/cmantill/2022/Muon/Muon/Muon_Run2022D_v3/",
            },
            "HH": {
                "GluGlutoHHto4B_kl-1p00_kt-1p00_c2-0p00_TuneCP5_13p6TeV_TSG": f"{path_dihiggsboost_trigobj}/cmantill/2022/HH/GluGlutoHHto4B_kl-1p00_kt-1p00_c2-0p00_TuneCP5_13p6TeV_powheg-pythia8",
                "GluGlutoHHto4B_kl-5p00_kt-1p00_c2-0p00_TuneCP5_13p6TeV_TSG": f"{path_dihiggsboost_trigobj}/cmantill/2022/HH/GluGlutoHHto4B_kl-5p00_kt-1p00_c2-0p00_TuneCP5_13p6TeV_powheg-pythia8",
                # "GluGlutoHHto4B_kl-1p00_kt-1p00_c2-0p00_TuneCP5_13p6TeV_TSG": f"{path_dihiggsboost}/cmantill/2022/HH/GluGlutoHHto4B_kl-1p00_kt-1p00_c2-0p00_TuneCP5_13p6TeV_powheg-pythia8",
            },
            "Diboson": {
                "WW": f"{path_dihiggsboost}/cmantill/2022/Diboson/WW_TuneCP5_13p6TeV_pythia8",
                "WZ": f"{path_dihiggsboost}/cmantill/2022/Diboson/WZ_TuneCP5_13p6TeV_pythia8",
                "ZZ": f"{path_dihiggsboost}/cmantill/2022/Diboson/ZZ_TuneCP5_13p6TeV_pythia8",
            },
            "Hbb": {
                "GluGluHto2B_PT-200_M-125": f"{path_dihiggsboost}/cmantill/2022/Higgs/GluGluHto2B_PT-200_M-125_TuneCP5_13p6TeV_powheg-minlo-pythia8",
                "VBFHto2B_M-125_dipoleRecoilOn": f"{path_dihiggsboost}/cmantill/2022/Higgs/VBFHto2B_M-125_dipoleRecoilOn_TuneCP5_13p6TeV_powheg-pythia8",
                "WminusH_Hto2B_Wto2Q_M-125": f"{path_dihiggsboost}/cmantill/2022/Higgs/WminusH_Hto2B_Wto2Q_M-125_TuneCP5_13p6TeV_powheg-pythia8",
                "WminusH_Hto2B_WtoLNu_M-125": f"{path_dihiggsboost}/cmantill/2022/Higgs/WminusH_Hto2B_WtoLNu_M-125_TuneCP5_13p6TeV_powheg-pythia8",
                "WplusH_Hto2B_Wto2Q_M-125": f"{path_dihiggsboost}/cmantill/2022/Higgs/WplusH_Hto2B_Wto2Q_M-125_TuneCP5_13p6TeV_powheg-pythia8",
                "WplusH_Hto2B_WtoLNu_M-125": f"{path_dihiggsboost}/cmantill/2022/Higgs/WplusH_Hto2B_WtoLNu_M-125_TuneCP5_13p6TeV_powheg-pythia8",
                "ZH_Hto2B_Zto2L_M-125": f"{path_dihiggsboost}/cmantill/2022/Higgs/ZH_Hto2B_Zto2L_M-125_TuneCP5_13p6TeV_powheg-pythia8",
                "ZH_Hto2B_Zto2Q_M-125": f"{path_dihiggsboost}/cmantill/2022/Higgs/ZH_Hto2B_Zto2Q_M-125_TuneCP5_13p6TeV_powheg-pythia8",
                "ggZH_Hto2B_Zto2L_M-125": f"{path_dihiggsboost}/cmantill/2022/Higgs/ggZH_Hto2B_Zto2L_M-125_TuneCP5_13p6TeV_powheg-pythia8",
                "ggZH_Hto2B_Zto2Nu_M-125": f"{path_dihiggsboost}/cmantill/2022/Higgs/ggZH_Hto2B_Zto2Nu_M-125_TuneCP5_13p6TeV_powheg-pythia8",
                "ggZH_Hto2B_Zto2Q_M-125": f"{path_dihiggsboost}/cmantill/2022/Higgs/ggZH_Hto2B_Zto2Q_M-125_TuneCP5_13p6TeV_powheg-pythia8",
                "ttHto2B_M-125": f"{path_dihiggsboost}/cmantill/2022/Higgs/ttHto2B_M-125_TuneCP5_13p6TeV_powheg-pythia8",
            },
            "TT": {
                "TTto4Q": f"{path_dihiggsboost}/cmantill/2022/TTbar/TTto4Q_TuneCP5_13p6TeV_powheg-pythia8",
                "TTto2L2Nu": f"{path_dihiggsboost}/cmantill/2022/TTbar/TTto2L2Nu_TuneCP5_13p6TeV_powheg-pythia8",
                "TTtoLNu2Q": f"{path_dihiggsboost}/cmantill/2022/TTbar/TTtoLNu2Q_TuneCP5_13p6TeV_powheg-pythia8",
            },
            "VJets": {
                "Wto2Q-3Jets_HT-200to400": f"{path_dihiggsboost}/cmantill/2022/VJets/Wto2Q-3Jets_HT-200to400_TuneCP5_13p6TeV_madgraphMLM-pythia8",
                "Wto2Q-3Jets_HT-400to600": f"{path_dihiggsboost}/cmantill/2022/VJets/Wto2Q-3Jets_HT-400to600_TuneCP5_13p6TeV_madgraphMLM-pythia8",
                "Wto2Q-3Jets_HT-600to800": f"{path_dihiggsboost}/cmantill/2022/VJets/Wto2Q-3Jets_HT-600to800_TuneCP5_13p6TeV_madgraphMLM-pythia8",
                "Wto2Q-3Jets_HT-800": f"{path_dihiggsboost}/cmantill/2022/VJets/Wto2Q-3Jets_HT-800_TuneCP5_13p6TeV_madgraphMLM-pythia8",
                "Zto2Q-4Jets_HT-200to400": f"{path_dihiggsboost}/cmantill/2022/VJets/Zto2Q-4Jets_HT-200to400_TuneCP5_13p6TeV_madgraphMLM-pythia8",
                "Zto2Q-4Jets_HT-400to600": f"{path_dihiggsboost}/cmantill/2022/VJets/Zto2Q-4Jets_HT-400to600_TuneCP5_13p6TeV_madgraphMLM-pythia8",
                "Zto2Q-4Jets_HT-600to800": f"{path_dihiggsboost}/cmantill/2022/VJets/Zto2Q-4Jets_HT-600to800_TuneCP5_13p6TeV_madgraphMLM-pythia8",
                "Zto2Q-4Jets_HT-800": f"{path_dihiggsboost}/cmantill/2022/VJets/Zto2Q-4Jets_HT-800_TuneCP5_13p6TeV_madgraphMLM-pythia8",
            },
            "QCD": {
                **{
                    f"QCD_PT-{qbin}": f"{path_dihiggsboost}/cmantill/2022/QCD/QCD_PT-{qbin}_TuneCP5_13p6TeV_pythia8"
                    for qbin in qcd_bins
                },
                **{
                    f"QCDB_HT-{qbin}": f"{path_dihiggsboost}/cmantill/2022/QCD/QCDB-4Jets_HT-{qbin}_TuneCP5_13p6TeV_madgraphMLM-pythia8"
                    for qbin in qcd_ht_bins
                },
            },
        },
        "2022EE": {
            "JetMET": {
                # "Run2022E": f"{path_mkolosov}/JetMET/JetMET_Run2022E_PromptReco_v1",
                # "Run2022F": f"{path_mkolosov}/JetMET/JetMET_Run2022F_PromptReco_v1",
                # "Run2022G": f"{path_mkolosov}/JetMET/JetMET_Run2022G_PromptReco_v1",
                "Run2022E": f"{path_dihiggsboost_trigobj}/cmantill/2022EE/JetMET/JetMET/JetMET_Run2022E",
                "Run2022F": f"{path_dihiggsboost_trigobj}/cmantill/2022EE/JetMET/JetMET/JetMET_Run2022F",
                "Run2022G": f"{path_dihiggsboost_trigobj}/cmantill/2022EE/JetMET/JetMET/JetMET_Run2022G",
            },
            "MuonEG": {
                "Run2022E": f"{path_mkolosov}/MuonEG/MuonEG_Run2022E_PromptReco_v1",
                "Run2022F": f"{path_mkolosov}/MuonEG/MuonEG_Run2022F_PromptReco_v1",
                "Run2022G": f"{path_mkolosov}/MuonEG/MuonEG_Run2022G_PromptReco_v1",
            },
            "Muon": {
                # "Run2022E": f"{path_mkolosov}/Muon/Muon_Run2022E_PromptReco_v1_11June2023",
                # "Run2022F": f"{path_mkolosov}/Muon/Muon_Run2022F_PromptReco_v1_11June2023",
                # "Run2022G": f"{path_mkolosov}/Muon/Muon_Run2022G_PromptReco_v1_11June2023",
                "Run2022E": f"{path_dihiggsboost_trigobj}/cmantill/2022EE/Muon/Muon/Muon_Run2022E",
                "Run2022F": f"{path_dihiggsboost_trigobj}/cmantill/2022EE/Muon/Muon/Muon_Run2022F",
                "Run2022G": f"{path_dihiggsboost_trigobj}/cmantill/2022EE/Muon/Muon/Muon_Run2022G",
            },
            "HH": {
                "GluGlutoHHto4B_kl-1p00_kt-1p00_c2-0p00_TuneCP5_13p6TeV_TSG": f"{path_dihiggsboost}/cmantill/2022EE/HH/GluGlutoHHto4B_kl-1p00_kt-1p00_c2-0p00_TuneCP5_13p6TeV_powheg-pythia8",
            },
            "Diboson": {
                "WW": f"{path_dihiggsboost}/cmantill/2022EE/Diboson/WW_TuneCP5_13p6TeV_pythia8",
                "WZ": f"{path_dihiggsboost}/cmantill/2022EE/Diboson/WZ_TuneCP5_13p6TeV_pythia8",
                "ZZ": f"{path_dihiggsboost}/cmantill/2022EE/Diboson/ZZ_TuneCP5_13p6TeV_pythia8",
            },
            "Hbb": {
                "GluGluHto2B_PT-200_M-125": f"{path_dihiggsboost}/cmantill/2022EE/Higgs/GluGluHto2B_PT-200_M-125_TuneCP5_13p6TeV_powheg-minlo-pythia8",
                "VBFHto2B_M-125_dipoleRecoilOn": f"{path_dihiggsboost}/cmantill/2022EE/Higgs/VBFHto2B_M-125_dipoleRecoilOn_TuneCP5_13p6TeV_powheg-pythia8",
                "WminusH_Hto2B_Wto2Q_M-125": f"{path_dihiggsboost}/cmantill/2022EE/Higgs/WminusH_Hto2B_Wto2Q_M-125_TuneCP5_13p6TeV_powheg-pythia8",
                "WminusH_Hto2B_WtoLNu_M-125": f"{path_dihiggsboost}/cmantill/2022EE/Higgs/WminusH_Hto2B_WtoLNu_M-125_TuneCP5_13p6TeV_powheg-pythia8",
                "WplusH_Hto2B_Wto2Q_M-125": f"{path_dihiggsboost}/cmantill/2022EE/Higgs/WplusH_Hto2B_Wto2Q_M-125_TuneCP5_13p6TeV_powheg-pythia8",
                "WplusH_Hto2B_WtoLNu_M-125": f"{path_dihiggsboost}/cmantill/2022EE/Higgs/WplusH_Hto2B_WtoLNu_M-125_TuneCP5_13p6TeV_powheg-pythia8",
                "ZH_Hto2B_Zto2L_M-125": f"{path_dihiggsboost}/cmantill/2022EE/Higgs/ZH_Hto2B_Zto2L_M-125_TuneCP5_13p6TeV_powheg-pythia8",
                "ZH_Hto2B_Zto2Q_M-125": f"{path_dihiggsboost}/cmantill/2022EE/Higgs/ZH_Hto2B_Zto2Q_M-125_TuneCP5_13p6TeV_powheg-pythia8",
                "ggZH_Hto2B_Zto2L_M-125": f"{path_dihiggsboost}/cmantill/2022EE/Higgs/ggZH_Hto2B_Zto2L_M-125_TuneCP5_13p6TeV_powheg-pythia8",
                "ggZH_Hto2B_Zto2Nu_M-125": f"{path_dihiggsboost}/cmantill/2022EE/Higgs/ggZH_Hto2B_Zto2Nu_M-125_TuneCP5_13p6TeV_powheg-pythia8",
                "ggZH_Hto2B_Zto2Q_M-125": f"{path_dihiggsboost}/cmantill/2022EE/Higgs/ggZH_Hto2B_Zto2Q_M-125_TuneCP5_13p6TeV_powheg-pythia8",
                "ttHto2B_M-125": f"{path_dihiggsboost}/cmantill/2022EE/Higgs/ttHto2B_M-125_TuneCP5_13p6TeV_powheg-pythia8",
            },
            "TT": {
                "TTto4Q": f"{path_dihiggsboost}/cmantill/2022EE/TTbar/TTto4Q_TuneCP5_13p6TeV_powheg-pythia8",
                "TTto2L2Nu": f"{path_dihiggsboost}/cmantill/2022EE/TTbar/TTto2L2Nu_TuneCP5_13p6TeV_powheg-pythia8",
                "TTtoLNu2Q": f"{path_dihiggsboost}/cmantill/2022EE/TTbar/TTtoLNu2Q_TuneCP5_13p6TeV_powheg-pythia8",
            },
            "VJets": {
                "Wto2Q-3Jets_HT-200to400": f"{path_dihiggsboost}/cmantill/2022EE/VJets/Wto2Q-3Jets_HT-200to400_TuneCP5_13p6TeV_madgraphMLM-pythia8",
                "Wto2Q-3Jets_HT-400to600": f"{path_dihiggsboost}/cmantill/2022EE/VJets/Wto2Q-3Jets_HT-400to600_TuneCP5_13p6TeV_madgraphMLM-pythia8",
                "Wto2Q-3Jets_HT-600to800": f"{path_dihiggsboost}/cmantill/2022EE/VJets/Wto2Q-3Jets_HT-600to800_TuneCP5_13p6TeV_madgraphMLM-pythia8",
                "Wto2Q-3Jets_HT-800": f"{path_dihiggsboost}/cmantill/2022EE/VJets/Wto2Q-3Jets_HT-800_TuneCP5_13p6TeV_madgraphMLM-pythia8",
                "Zto2Q-4Jets_HT-200to400": f"{path_dihiggsboost}/cmantill/2022EE/VJets/Zto2Q-4Jets_HT-200to400_TuneCP5_13p6TeV_madgraphMLM-pythia8",
                "Zto2Q-4Jets_HT-400to600": f"{path_dihiggsboost}/cmantill/2022EE/VJets/Zto2Q-4Jets_HT-400to600_TuneCP5_13p6TeV_madgraphMLM-pythia8",
                "Zto2Q-4Jets_HT-600to800": f"{path_dihiggsboost}/cmantill/2022EE/VJets/Zto2Q-4Jets_HT-600to800_TuneCP5_13p6TeV_madgraphMLM-pythia8",
                "Zto2Q-4Jets_HT-800": f"{path_dihiggsboost}/cmantill/2022EE/VJets/Zto2Q-4Jets_HT-800_TuneCP5_13p6TeV_madgraphMLM-pythia8",
            },
            "QCD": {
                **{
                    f"QCD_PT-{qbin}": f"{path_dihiggsboost}/cmantill/2022EE/QCD/QCD_PT-{qbin}_TuneCP5_13p6TeV_pythia8"
                    for qbin in qcd_bins
                },
                **{
                    f"QCDB_HT-{qbin}": f"{path_dihiggsboost}/cmantill/2022EE/QCD/QCDB-4Jets_HT-{qbin}_TuneCP5_13p6TeV_madgraphMLM-pythia8"
                    for qbin in qcd_ht_bins
                },
            },
        },
    }


def get_v12():
    return {
        "2023": {
            "JetMET": {
                "Run2023C_0_v2": "/JetMET0/Run2023C-PromptNanoAODv12_v2-v2/NANOAOD",
                "Run2023C_0_v3": "/JetMET0/Run2023C-PromptNanoAODv12_v3-v1/NANOAOD",
                "Run2023C_0_v4": "/JetMET0/Run2023C-PromptNanoAODv12_v4-v1/NANOAOD",
                "Run2023C_1_v2": "/JetMET1/Run2023C-PromptNanoAODv12_v2-v4/NANOAOD",
                "Run2023C_1_v3": "/JetMET1/Run2023C-PromptNanoAODv12_v3-v1/NANOAOD",
                "Run2023C_1_v4": "/JetMET1/Run2023C-PromptNanoAODv12_v4-v1/NANOAOD",
            },
        },
    }


def eos_rec_search(startdir, suffix, dirs):
    eosbase = "root://cmseos.fnal.gov/"
    try:
        dirlook = (
            subprocess.check_output(f"eos {eosbase} ls {startdir}", shell=True)
            .decode("utf-8")
            .split("\n")[:-1]
        )
    except:
        print(f"No files found for {startdir}")
        return dirs

    donedirs = [[] for d in dirlook]
    for di, d in enumerate(dirlook):
        if d.endswith(suffix):
            donedirs[di].append(f"root://cmsxrootd-site.fnal.gov/{startdir}/{d}")
        elif d == "log":
            continue
        else:
            donedirs[di] = donedirs[di] + eos_rec_search(
                startdir + "/" + d, suffix, dirs + donedirs[di]
            )
    donedir = [d for da in donedirs for d in da]
    return dirs + donedir


<<<<<<< HEAD
for version in ["v9", "v10", "v11", "v11_private"]:
=======
for version in ["v9"]:  # , "v10", "v11", "v11_private"]:
>>>>>>> 43a9868f
    datasets = globals()[f"get_{version}"]()
    index = datasets.copy()
    for year, ydict in datasets.items():
        for sample, sdict in ydict.items():
            for sname, dataset in sdict.items():
                if "private" in version:
                    files = eos_rec_search(dataset, ".root", [])
                else:
                    from rucio_utils import get_proxy_path
                    from rucio_utils import get_dataset_files
                    import requests

                    proxy = get_proxy_path()
                    link = f"https://cmsweb.cern.ch:8443/dbs/prod/global/DBSReader/files?dataset={dataset}&detail=True"
                    r = requests.get(
                        link,
                        cert=proxy,
                        verify=False,
                    )
                    filesjson = r.json()
                    files = []
                    for fj in filesjson:
                        if fj["is_file_valid"] == 0:
                            print(f"ERROR: File not valid on DAS: {fj['logical_file_name']}")
                        else:
<<<<<<< HEAD
                            files.append(fj['logical_file_name'])
                            #self.metadata["nevents"] += fj['event_count']
                            #self.metadata["size"] += fj['file_size']
                    # Now query rucio to get the concrete dataset passing the sites filtering options
                    sites_cfg = {
                        "whitelist_sites": None,
                        "blacklist_sites": None,
                        "regex_sites": None,
                    }
                    files_rucio, sites = get_dataset_files(
                        dataset, **sites_cfg, output="first"
                    )
                    index[year][sample][sname] = files_rucio
=======
                            print(fj["logical_file_name"])
                            # self.fileslist_redirector.append(fj['logical_file_name'])
                            # self.metadata["nevents"] += fj['event_count']
                            # self.metadata["size"] += fj['file_size']
                    # files = [ifile["logical_file_name"] for ifile in dbs.listFiles(dataset=dataset)]
                index[year][sample][sname] = files
>>>>>>> 43a9868f

    with open(f"nanoindex_{version}.json", "w") as f:
        json.dump(index, f, indent=4)<|MERGE_RESOLUTION|>--- conflicted
+++ resolved
@@ -1,14 +1,7 @@
 import json
 import subprocess
-<<<<<<< HEAD
-
 import warnings
 warnings.filterwarnings("ignore", message="Unverified HTTPS request")
-=======
-from dbs.apis.dbsClient import DbsApi
-
-dbs = DbsApi("https://cmsweb.cern.ch/dbs/prod/global/DBSReader")
->>>>>>> 43a9868f
 
 import os
 
@@ -505,11 +498,7 @@
     return dirs + donedir
 
 
-<<<<<<< HEAD
 for version in ["v9", "v10", "v11", "v11_private"]:
-=======
-for version in ["v9"]:  # , "v10", "v11", "v11_private"]:
->>>>>>> 43a9868f
     datasets = globals()[f"get_{version}"]()
     index = datasets.copy()
     for year, ydict in datasets.items():
@@ -535,7 +524,6 @@
                         if fj["is_file_valid"] == 0:
                             print(f"ERROR: File not valid on DAS: {fj['logical_file_name']}")
                         else:
-<<<<<<< HEAD
                             files.append(fj['logical_file_name'])
                             #self.metadata["nevents"] += fj['event_count']
                             #self.metadata["size"] += fj['file_size']
@@ -549,14 +537,6 @@
                         dataset, **sites_cfg, output="first"
                     )
                     index[year][sample][sname] = files_rucio
-=======
-                            print(fj["logical_file_name"])
-                            # self.fileslist_redirector.append(fj['logical_file_name'])
-                            # self.metadata["nevents"] += fj['event_count']
-                            # self.metadata["size"] += fj['file_size']
-                    # files = [ifile["logical_file_name"] for ifile in dbs.listFiles(dataset=dataset)]
-                index[year][sample][sname] = files
->>>>>>> 43a9868f
 
     with open(f"nanoindex_{version}.json", "w") as f:
         json.dump(index, f, indent=4)