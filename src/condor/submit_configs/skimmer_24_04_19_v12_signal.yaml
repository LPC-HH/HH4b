{
   "2022": {
        "JetMET": {
           "subsamples": [
                "JetMET_Run2022C_single",
                "JetMET_Run2022C",
                "JetMET_Run2022D",
           ],
           "files_per_job": 8,
        },
        "TT": {"subsamples": ["TTto2L2Nu", "TTto4Q", "TTtoLNu2Q"], "files_per_job": 10},
        "Diboson": {"subsamples": ["WW", "WZ", "ZZ"], "files_per_job": 20},
<<<<<<< HEAD
        "Hbb": {
          "subsamples": [
            "GluGluHto2B_PT-200_M-125",
            "VBFHto2B_M-125_dipoleRecoilOn",
            "WminusH_Hto2B_Wto2Q_M-125",
            "WplusH_Hto2B_Wto2Q_M-125",
            "ggZH_Hto2B_Zto2Q_M-125",
            "ZH_Hto2B_Zto2Q_M-125",
            "ttHto2B_M-125"
=======
        "HH": {"subsamples": [
          "GluGlutoHHto4B_kl-1p00_kt-1p00_c2-0p00_TuneCP5_13p6TeV_TSG",
          "GluGlutoHHto4B_kl-1p00_kt-1p00_c2-0p00_TuneCP5_13p6TeV_Private",
          ],
        },
        "VBFHH": { "subsamples": ["VBFHHto4B_CV_1_C2V_0_C3_1_TuneCP5_13p6TeV_madgraph-pythia8", "VBFHHto4B_CV_1_C2V_1_C3_1_TuneCP5_13p6TeV_madgraph-pythia8",
>>>>>>> eb8b0887
          ],
        },
        "Hbb": {
          "files_per_job": 10},
        "VJets": {
            "subsamples": [
                "Wto2Q-3Jets_HT-200to400",
                "Wto2Q-3Jets_HT-400to600",
                "Wto2Q-3Jets_HT-600to800",
                "Wto2Q-3Jets_HT-800",
                "Zto2Q-4Jets_HT-200to400",
                "Zto2Q-4Jets_HT-400to600",
                "Zto2Q-4Jets_HT-600to800",
                "Zto2Q-4Jets_HT-800",
            ],
            "files_per_job": 6,
        },
        "QCD": {
            "subsamples": [
                "QCD_HT-100to200",
                "QCD_HT-200to400",
                "QCD_HT-400to600",
                "QCD_HT-600to800",
                "QCD_HT-800to1000",
                "QCD_HT-1000to1200",
                "QCD_HT-1200to1500",
                "QCD_HT-1500to2000",
                "QCD_HT-2000",
            ],
            "files_per_job": 10,
        },
   },
   "2022EE": {
        "JetMET": {
            "subsamples": [
                "JetMET_Run2022E",
                "JetMET_Run2022F",
                "JetMET_Run2022G",
            ],
            "files_per_job": 8,
        },
        "TT": {"subsamples": ["TTto2L2Nu", "TTto4Q", "TTtoLNu2Q"], "files_per_job": 10},
        "Diboson": {"subsamples": ["WW", "WZ", "ZZ"], "files_per_job": 20},
        "HH": {"subsamples": [
            "GluGlutoHHto4B_kl-1p00_kt-1p00_c2-0p00_TuneCP5_13p6TeV",
            "GluGlutoHHto4B_kl-5p00_kt-1p00_c2-0p00_TuneCP5_13p6TeV",
            "GluGlutoHHto4B_kl-2p45_kt-1p00_c2-0p00_TuneCP5_13p6TeV",
            ],
            "files_per_job": 1
        },
        "VBFHH": { "subsamples": [
          "VBFHHto4B_CV_1_C2V_0_C3_1_TuneCP5_13p6TeV_madgraph-pythia8",
          "VBFHHto4B_CV_1_C2V_1_C3_1_TuneCP5_13p6TeV_madgraph-pythia8",
          ],
        },
        "Hbb": {
          "files_per_job": 10},
        "VJets": {
            "subsamples": [
                "Wto2Q-3Jets_HT-200to400",
                "Wto2Q-3Jets_HT-400to600",
                "Wto2Q-3Jets_HT-600to800",
                "Wto2Q-3Jets_HT-800",
                "Zto2Q-4Jets_HT-200to400",
                "Zto2Q-4Jets_HT-400to600",
                "Zto2Q-4Jets_HT-600to800",
                "Zto2Q-4Jets_HT-800",
            ],
            "files_per_job": 6,
        },
        "QCD": {
            "subsamples": [
                "QCD_HT-100to200",
                "QCD_HT-200to400",
                "QCD_HT-400to600",
                "QCD_HT-600to800",
                "QCD_HT-800to1000",
                "QCD_HT-1000to1200",
                "QCD_HT-1200to1500",
                "QCD_HT-1500to2000",
                "QCD_HT-2000",
            ],
            "files_per_job": 10,
        },
    },
    "2023": {
        "JetMET": {
            "subsamples": [
                "JetMET_Run2023Cv1",
                "JetMET_Run2023Cv2",
                "JetMET_Run2023Cv3",
                "JetMET_Run2023Cv4",
            ],
            "files_per_job": 8,
        },
        "TT": {"subsamples": ["TTto2L2Nu", "TTto4Q", "TTtoLNu2Q"], "files_per_job": 10},
        "Diboson": {"subsamples": ["WW", "WZ", "ZZ"], "files_per_job": 20},
        "VJets": {
            "subsamples": [
                "Wto2Q-3Jets_HT-200to400",
                "Wto2Q-3Jets_HT-400to600",
                "Wto2Q-3Jets_HT-600to800",
                "Wto2Q-3Jets_HT-800",
                "Zto2Q-4Jets_HT-200to400",
                "Zto2Q-4Jets_HT-400to600",
                "Zto2Q-4Jets_HT-600to800",
                "Zto2Q-4Jets_HT-800",
            ],
            "files_per_job": 6,
        },
        "Hbb": {
          "files_per_job": 10},
        "QCD": {
            "files_per_job": 10,
        },
        "HH": {
            "files_per_job": 10,
        },
        "VBFHH": { "subsamples": [
          "VBFHHto4B_CV_1_C2V_0_C3_1_TuneCP5_13p6TeV_madgraph-pythia8",
          "VBFHHto4B_CV_1_C2V_1_C3_1_TuneCP5_13p6TeV_madgraph-pythia8",
          ], "files_per_job": 10,
        },
    },
    "2023BPix": {
        "JetMET": {
            "subsamples": [
                "JetMET_Run2023D",
            ],
            "files_per_job": 8,
        },
        "TT": {"subsamples": ["TTto2L2Nu", "TTto4Q", "TTtoLNu2Q"], "files_per_job": 10},
        "Diboson": {"subsamples": ["WW", "WZ", "ZZ"], "files_per_job": 20},
        "VJets": {
            "subsamples": [
                "Wto2Q-3Jets_HT-200to400",
                "Wto2Q-3Jets_HT-400to600",
                "Wto2Q-3Jets_HT-600to800",
                "Wto2Q-3Jets_HT-800",
                "Zto2Q-4Jets_HT-200to400",
                "Zto2Q-4Jets_HT-400to600",
                "Zto2Q-4Jets_HT-600to800",
                "Zto2Q-4Jets_HT-800",],
            "files_per_job": 6,
        },
        "Hbb": {
          "files_per_job": 10},
        "QCD": {
            "files_per_job": 10,
        },
        "HH": {
            "files_per_job": 10,
        },
        "VBFHH": { "subsamples": [
          "VBFHHto4B_CV_1_C2V_0_C3_1_TuneCP5_13p6TeV_madgraph-pythia8",
          "VBFHHto4B_CV_1_C2V_1_C3_1_TuneCP5_13p6TeV_madgraph-pythia8",
          ], "files_per_job": 10,
        },
    },
}<|MERGE_RESOLUTION|>--- conflicted
+++ resolved
@@ -10,26 +10,6 @@
         },
         "TT": {"subsamples": ["TTto2L2Nu", "TTto4Q", "TTtoLNu2Q"], "files_per_job": 10},
         "Diboson": {"subsamples": ["WW", "WZ", "ZZ"], "files_per_job": 20},
-<<<<<<< HEAD
-        "Hbb": {
-          "subsamples": [
-            "GluGluHto2B_PT-200_M-125",
-            "VBFHto2B_M-125_dipoleRecoilOn",
-            "WminusH_Hto2B_Wto2Q_M-125",
-            "WplusH_Hto2B_Wto2Q_M-125",
-            "ggZH_Hto2B_Zto2Q_M-125",
-            "ZH_Hto2B_Zto2Q_M-125",
-            "ttHto2B_M-125"
-=======
-        "HH": {"subsamples": [
-          "GluGlutoHHto4B_kl-1p00_kt-1p00_c2-0p00_TuneCP5_13p6TeV_TSG",
-          "GluGlutoHHto4B_kl-1p00_kt-1p00_c2-0p00_TuneCP5_13p6TeV_Private",
-          ],
-        },
-        "VBFHH": { "subsamples": ["VBFHHto4B_CV_1_C2V_0_C3_1_TuneCP5_13p6TeV_madgraph-pythia8", "VBFHHto4B_CV_1_C2V_1_C3_1_TuneCP5_13p6TeV_madgraph-pythia8",
->>>>>>> eb8b0887
-          ],
-        },
         "Hbb": {
           "files_per_job": 10},
         "VJets": {
