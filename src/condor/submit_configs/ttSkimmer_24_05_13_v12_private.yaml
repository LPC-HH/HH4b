--- conflicted
+++ resolved
@@ -1,29 +1,5 @@
 {
    "2022": {
-<<<<<<< HEAD
-        # "Muon": {
-        #     "subsamples": [
-        #         "Muon_Run2022C_single",
-        #         "Muon_Run2022C",
-        #         "Muon_Run2022D",
-        #     ],
-        #     "files_per_job": 8,
-        # },
-        # "TT": {"subsamples": ["TTto2L2Nu", "TTto4Q", "TTtoLNu2Q"], "files_per_job": 10},
-        # "Diboson": {"subsamples": ["WW", "WZ", "ZZ"], "files_per_job": 20},
-	"SingleTop": {"files_per_job": 20},
-        "VJets": {"subsamples": ["WtoLNu-4Jets", "DYto2L-2Jets_MLL-50"], "files_per_job": 10},
-	"QCD": {"subsamples": [
-	         "QCD-4Jets_HT-2000",
-		 "QCD-4Jets_HT-1200to1500",
-		 "QCD-4Jets_HT-400to600",
-		 "QCD-4Jets_HT-1000to1200",
-		 "QCD-4Jets_HT-600to800",
-		 "QCD-4Jets_HT-1500to2000",
-		 "QCD-4Jets_HT-800to1000",
-		 ],
-	"files_per_job": 20},
-=======
         "Muon": {
             "subsamples": [
                 "Muon_Run2022C_single",
@@ -40,7 +16,6 @@
             "subsamples": ["QCD_HT-1000to1200", "QCD_HT-200to400", "QCD_HT-400to600", 
             "QCD_HT-2000", "QCD_HT-1500to2000", "QCD_HT-1200to1500", "QCD_HT-600to800", "QCD_HT-800to1000"],
             "files_per_job": 20},
->>>>>>> a6c4c7ae
    },
    "2022EE": {
         # "Muon": {
@@ -54,27 +29,12 @@
         # "TT": {"subsamples": ["TTto2L2Nu", "TTto4Q", "TTtoLNu2Q"], "files_per_job": 10},
         # "QCD": {"subsamples": ["QCD_PT-120to170_MuEnrichedPt5", "QCD_PT-170to300_MuEnrichedPt5", "QCD_PT-300to470_MuEnrichedPt5", "QCD_PT-470to600_MuEnrichedPt5", "QCD_PT-600to800_MuEnrichedPt5", "QCD_PT-1000_MuEnrichedPt5"], "files_per_job": 10},
         # "Diboson": {"subsamples": ["WW", "WZ", "ZZ"], "files_per_job": 10},
-<<<<<<< HEAD
-        "SingleTop": {"files_per_job": 20},
-        # "VJets": {"subsamples": ["WtoLNu-4Jets", "DYto2L-4Jets_MLL-50"], "files_per_job": 10},
-	"QCD": {"subsamples": [
-                 "QCD-4Jets_HT-2000",
-                 "QCD-4Jets_HT-1200to1500",
-                 "QCD-4Jets_HT-400to600",
-                 "QCD-4Jets_HT-1000to1200",
-                 "QCD-4Jets_HT-600to800",
-                 "QCD-4Jets_HT-1500to2000",
-                 "QCD-4Jets_HT-800to1000",
-                 ],
-        "files_per_job": 20},
-=======
         # "SingleTop": {"files_per_job": 20},
         # "VJets": {"subsamples": ["WtoLNu-4Jets", "DYto2L-4Jets_MLL-50"], "files_per_job": 10},
         "QCD": {
             "subsamples": ["QCD_HT-1000to1200", "QCD_HT-200to400", "QCD_HT-400to600", 
             "QCD_HT-2000", "QCD_HT-1500to2000", "QCD_HT-1200to1500", "QCD_HT-600to800", "QCD_HT-800to1000"],
             "files_per_job": 20},
->>>>>>> a6c4c7ae
     },
     "2023": {
        "Muon": {
@@ -88,13 +48,8 @@
         },
         #"TT": {"subsamples": ["TTto2L2Nu", "TTto4Q", "TTtoLNu2Q"], "files_per_job": 10},
         #"Diboson": {"subsamples": ["WW", "WZ", "ZZ"], "files_per_job": 20},
-<<<<<<< HEAD
-        "SingleTop": {"files_per_job": 20},
-        "VJets": {"subsamples": ["WtoLNu-4Jets", "DYto2L-2Jets_MLL-50"], "files_per_job": 10},
-=======
         #"SingleTop": {"files_per_job": 20},
         #"VJets": {"subsamples": ["WtoLNu-4Jets"], "files_per_job": 10},
->>>>>>> a6c4c7ae
     },
     "2023BPix": {
         #"Muon": {
@@ -105,12 +60,7 @@
         #},
         #"TT": {"subsamples": ["TTto2L2Nu", "TTto4Q", "TTtoLNu2Q"], "files_per_job": 10},
         #"Diboson": {"subsamples": ["WW", "WZ", "ZZ"], "files_per_job": 20},
-<<<<<<< HEAD
-        "SingleTop": {"files_per_job": 20},
-        "VJets": {"subsamples": ["WtoLNu-4Jets", "DYto2L-2Jets_MLL-50"], "files_per_job": 10},
-=======
         #"SingleTop": {"files_per_job": 20},
         #"VJets": {"subsamples": ["WtoLNu-4Jets"], "files_per_job": 10},
->>>>>>> a6c4c7ae
     },
 }