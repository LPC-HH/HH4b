"""
Runs coffea processors on the LPC via either condor or dask.

Author(s): Cristina Mantilla Suarez, Raghav Kansal
"""

from __future__ import annotations

import argparse
import os
import pickle
from pathlib import Path

import numpy as np
import uproot
import yaml
from coffea import nanoevents, processor

from HH4b import run_utils
from HH4b.hh_vars import DATA_SAMPLES


def run_dask(p: processor, fileset: dict, args):
    """Run processor on using dask via lpcjobqueue"""

    from distributed import Client
    from lpcjobqueue import LPCCondorCluster

    cluster = LPCCondorCluster(
        ship_env=True, shared_temp_directory="/tmp", transfer_input_files="src/HH4b", memory="4GB"
    )
    cluster.adapt(minimum=1, maximum=350)

    local_dir = Path().resolve()
    local_parquet_dir = local_dir / "outparquet_dask"
    local_parquet_dir.mkdir(exist_ok=True)

    with Client(cluster) as client:
        from datetime import datetime

        print(datetime.now())
        print("Waiting for at least one worker...")
        client.wait_for_workers(1)
        print(datetime.now())

        from dask.distributed import performance_report

        with performance_report(filename="dask-report.html"):
            for sample, files in fileset.items():
                outfile = f"{local_parquet_dir}/{args.year}_dask_{sample}.parquet"
                if Path(outfile).is_dir():
                    print("File " + outfile + " already exists. Skipping.")
                    continue

                print("Begin running " + sample)
                print(datetime.now())
                uproot.open.defaults["xrootd_handler"] = (
                    uproot.source.xrootd.MultithreadedXRootDSource
                )

                executor = processor.DaskExecutor(
                    status=True, client=client, retries=2, treereduction=2
                )
                run = processor.Runner(
                    executor=executor,
                    savemetrics=True,
                    schema=processor.NanoAODSchema,
                    chunksize=10000,
                    # chunksize=args.chunksize,
                    skipbadfiles=1,
                )
                out, metrics = run({sample: files}, "Events", processor_instance=p)

                import pandas as pd

                pddf = pd.concat(
                    [pd.DataFrame(v.value) for k, v in out["array"].items()],
                    axis=1,
                    keys=list(out["array"].keys()),
                )

                import pyarrow as pa
                import pyarrow.parquet as pq

                table = pa.Table.from_pandas(pddf)
                pq.write_table(table, outfile)

                with Path(f"{local_parquet_dir}/{args.year}_dask_{sample}.pkl").open("wb") as f:
                    pickle.dump(out["pkl"], f)


def run(p: processor, fileset: dict, skipbadfiles: bool, args):
    """Run processor without fancy dask (outputs then need to be accumulated manually)"""
    run_utils.add_mixins(nanoevents)  # update nanoevents schema

    # outputs are saved here as pickles
    outdir = "./outfiles"
    os.system(f"mkdir -p {outdir}")

    save_parquet = {
        "matching": True,
        "skimmer": True,
        "ttSkimmer": True,
<<<<<<< HEAD
=======
        "vpt": False,
>>>>>>> 50636b22
    }[args.processor]
    save_root = {
        "matching": False,
        "skimmer": True,
        "ttSkimmer": True,
<<<<<<< HEAD
=======
        "vpt": False,
>>>>>>> 50636b22
    }[args.processor]

    if save_parquet or save_root:
        # these processors store intermediate files in the "./outparquet" local directory
        local_dir = Path().resolve()
        local_parquet_dir = local_dir / "outparquet"

        if local_parquet_dir.is_dir():
            os.system(f"rm -rf {local_parquet_dir}")

        local_parquet_dir.mkdir()

    uproot.open.defaults["xrootd_handler"] = uproot.source.xrootd.MultithreadedXRootDSource

    if args.executor == "futures":
        executor = processor.FuturesExecutor(status=True)
    else:
        executor = processor.IterativeExecutor(status=True)

    run = processor.Runner(
        executor=executor,
        savemetrics=True,
        schema=nanoevents.NanoAODSchema,
        chunksize=args.chunksize,
        maxchunks=None if args.maxchunks == 0 else args.maxchunks,
        skipbadfiles=skipbadfiles,
    )

    # try file opening 3 times if it fails
    for i in range(3):
        try:
            out, metrics = run(fileset, "Events", processor_instance=p)
            break
        except FileNotFoundError as e:
            import time

            print("Error!")
            print(e)
            if i < 2:
                print("Retrying in 1 minute")
                time.sleep(60)
            else:
                raise e

    print(out)

    with Path(f"{outdir}/{args.starti}-{args.endi}.pkl").open("wb") as f:
        pickle.dump(out, f)

    # need to combine all the files from these processors before transferring to EOS
    # otherwise it will complain about too many small files
    if save_parquet or save_root:
        import pandas as pd
        import pyarrow as pa
        import pyarrow.parquet as pq

        pddf = pd.read_parquet(local_parquet_dir)

        if save_parquet:
            # need to write with pyarrow as pd.to_parquet doesn't support different types in
            # multi-index column names
            table = pa.Table.from_pandas(pddf)
            pq.write_table(table, f"{local_dir}/{args.starti}-{args.endi}.parquet")

        if save_root and args.save_root:
            import awkward as ak

            with uproot.recreate(
                f"{local_dir}/nano_skim_{args.starti}-{args.endi}.root", compression=uproot.LZ4(4)
            ) as rfile:
                rfile["Events"] = ak.Array(
                    # take only top-level column names in multiindex df
                    run_utils.flatten_dict(
                        {key: np.squeeze(pddf[key].values) for key in pddf.columns.levels[0]}
                    )
                )


def main(args):
    p = run_utils.get_processor(
        args.processor,
        args.save_systematics,
        args.save_array,
        args.region,
        args.apply_selection,
        args.nano_version,
    )

    skipbadfiles = True

    if len(args.files):
        fileset = {f"{args.year}_{args.files_name}": args.files}
        skipbadfiles = False  # not added functionality for args.files yet
    else:
        if args.yaml:
            with Path(args.yaml).open() as file:
                samples_to_submit = yaml.safe_load(file)
            try:
                samples_to_submit = samples_to_submit[args.year]
            except Exception as e:
                raise KeyError(f"Year {args.year} not present in yaml dictionary") from e

            samples = samples_to_submit.keys()
            subsamples = []
            for sample in samples:
                subsamples.extend(samples_to_submit[sample].get("subsamples", []))
        else:
            samples = args.samples
            subsamples = args.subsamples

        fileset = run_utils.get_fileset(
            args.processor,
            args.year,
            args.nano_version,
            samples,
            subsamples,
            args.starti,
            args.endi,
        )

        # don't skip "bad" files for data - we want it throw an error in that case
        for key in fileset:
            if key in DATA_SAMPLES:
                skipbadfiles = False

    print(f"Running on fileset {fileset}")
    if args.executor == "dask":
        run_dask(p, fileset, args)
    else:
        run(p, fileset, skipbadfiles, args)


if __name__ == "__main__":
    parser = argparse.ArgumentParser(formatter_class=argparse.ArgumentDefaultsHelpFormatter)
    run_utils.parse_common_args(parser)
    parser.add_argument("--starti", default=0, help="start index of files", type=int)
    parser.add_argument("--endi", default=-1, help="end index of files", type=int)
    parser.add_argument(
        "--executor",
        type=str,
        default="iterative",
        choices=["futures", "iterative", "dask"],
        help="type of processor executor",
    )
    parser.add_argument(
        "--files", default=[], help="set of files to run on instead of samples", nargs="*"
    )
    parser.add_argument(
        "--files-name",
        type=str,
        default="files",
        help="sample name of files being run on, if --files option used",
    )
    parser.add_argument("--yaml", default=None, help="yaml file", type=str)

    args = parser.parse_args()

    main(args)<|MERGE_RESOLUTION|>--- conflicted
+++ resolved
@@ -101,19 +101,13 @@
         "matching": True,
         "skimmer": True,
         "ttSkimmer": True,
-<<<<<<< HEAD
-=======
         "vpt": False,
->>>>>>> 50636b22
     }[args.processor]
     save_root = {
         "matching": False,
         "skimmer": True,
         "ttSkimmer": True,
-<<<<<<< HEAD
-=======
         "vpt": False,
->>>>>>> 50636b22
     }[args.processor]
 
     if save_parquet or save_root:
