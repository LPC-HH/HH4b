#!/usr/bin/python

"""
Runs coffea processors on the LPC via either condor or dask.

Author(s): Cristina Mantilla Suarez, Raghav Kansal
"""

import pickle
import os
import argparse

import numpy as np
import uproot

from coffea import nanoevents
from coffea import processor

import run_utils


def run(p: processor, fileset: dict, args):
    """Run processor without fancy dask (outputs then need to be accumulated manually)"""
    run_utils.add_mixins(nanoevents)  # update nanoevents schema

    # outputs are saved here as pickles
    outdir = "./outfiles"
    os.system(f"mkdir -p {outdir}")

    save_parquet = {
        "skimmer": True,
        "trigger_boosted": True,
    }[args.processor]
    save_root = {
        "skimmer": True,
        "trigger_boosted": False,
    }[args.processor]

    if save_parquet or save_root:
        # these processors store intermediate files in the "./outparquet" local directory
        local_dir = os.path.abspath(".")
        local_parquet_dir = os.path.abspath(os.path.join(".", "outparquet"))

        if os.path.isdir(local_parquet_dir):
            os.system(f"rm -rf {local_parquet_dir}")

        os.system(f"mkdir {local_parquet_dir}")

    uproot.open.defaults["xrootd_handler"] = uproot.source.xrootd.MultithreadedXRootDSource

    if args.executor == "futures":
        executor = processor.FuturesExecutor(status=True)
    else:
        executor = processor.IterativeExecutor(status=True)

    run = processor.Runner(
        executor=executor,
        savemetrics=True,
        schema=nanoevents.PFNanoAODSchema,
        chunksize=args.chunksize,
        maxchunks=None if args.maxchunks == 0 else args.maxchunks,
    )

    out, metrics = run(fileset, "Events", processor_instance=p)

    filehandler = open(f"{outdir}/{args.starti}-{args.endi}.pkl", "wb")
    pickle.dump(out, filehandler)
    filehandler.close()

    # need to combine all the files from these processors before transferring to EOS
    # otherwise it will complain about too many small files
    if save_parquet or save_root:
        import pandas as pd
        import pyarrow.parquet as pq
        import pyarrow as pa

        pddf = pd.read_parquet(local_parquet_dir)

<<<<<<< HEAD
        if save_parquet:
            # need to write with pyarrow as pd.to_parquet doesn't support different types in
            # multi-index column names
            table = pa.Table.from_pandas(pddf)
            pq.write_table(table, f"{local_dir}/{args.starti}-{args.endi}.parquet")

        if save_root:
            import awkward as ak
            
            with uproot.recreate(
                    f"{local_dir}/nano_skim_{args.starti}-{args.endi}.root", compression=uproot.LZ4(4)
            ) as rfile:
                rfile["Events"] = ak.Array(
                    # take only top-level column names in multiindex df
                    {key: np.squeeze(pddf[key].values) for key in pddf.columns.levels[0]}
                )
=======
        # need to write with pyarrow as pd.to_parquet doesn't support different types in
        # multi-index column names
        table = pa.Table.from_pandas(pddf)
        pq.write_table(table, f"{local_dir}/{args.starti}-{args.endi}.parquet")

        # save as root files as well
        import awkward as ak

        with uproot.recreate(
            f"{local_dir}/nano_skim_{args.starti}-{args.endi}.root", compression=uproot.LZ4(4)
        ) as rfile:
            rfile["Events"] = ak.Array(
                # take only top-level column names in multiindex df
                run_utils.flatten_dict(
                    {key: np.squeeze(pddf[key].values) for key in pddf.columns.levels[0]}
                )
            )

>>>>>>> 287c3369

def main(args):
    p = run_utils.get_processor(args.processor, args.save_systematics)

    if len(args.files):
        fileset = {f"{args.year}_{args.files_name}": args.files}
    else:
        fileset = run_utils.get_fileset(
            args.processor,
            args.year,
            args.nano_version,
            args.samples,
            args.subsamples,
            args.starti,
            args.endi,
        )

    print(f"Running on fileset {fileset}")
    run(p, fileset, args)


if __name__ == "__main__":
    parser = argparse.ArgumentParser(
        formatter_class=argparse.ArgumentDefaultsHelpFormatter
    )
    run_utils.parse_common_args(parser)
    parser.add_argument("--starti", default=0, help="start index of files", type=int)
    parser.add_argument("--endi", default=-1, help="end index of files", type=int)
    parser.add_argument(
        "--executor",
        type=str,
        default="iterative",
        choices=["futures", "iterative", "dask"],
        help="type of processor executor",
    )
    parser.add_argument(
        "--files", default=[], help="set of files to run on instead of samples", nargs="*"
    )
    parser.add_argument(
        "--files-name",
        type=str,
        default="files",
        help="sample name of files being run on, if --files option used",
    )

    args = parser.parse_args()

    main(args)<|MERGE_RESOLUTION|>--- conflicted
+++ resolved
@@ -76,7 +76,6 @@
 
         pddf = pd.read_parquet(local_parquet_dir)
 
-<<<<<<< HEAD
         if save_parquet:
             # need to write with pyarrow as pd.to_parquet doesn't support different types in
             # multi-index column names
@@ -91,28 +90,10 @@
             ) as rfile:
                 rfile["Events"] = ak.Array(
                     # take only top-level column names in multiindex df
-                    {key: np.squeeze(pddf[key].values) for key in pddf.columns.levels[0]}
+                    run_utils.flatten_dict(
+                        {key: np.squeeze(pddf[key].values) for key in pddf.columns.levels[0]}
+                    )
                 )
-=======
-        # need to write with pyarrow as pd.to_parquet doesn't support different types in
-        # multi-index column names
-        table = pa.Table.from_pandas(pddf)
-        pq.write_table(table, f"{local_dir}/{args.starti}-{args.endi}.parquet")
-
-        # save as root files as well
-        import awkward as ak
-
-        with uproot.recreate(
-            f"{local_dir}/nano_skim_{args.starti}-{args.endi}.root", compression=uproot.LZ4(4)
-        ) as rfile:
-            rfile["Events"] = ak.Array(
-                # take only top-level column names in multiindex df
-                run_utils.flatten_dict(
-                    {key: np.squeeze(pddf[key].values) for key in pddf.columns.levels[0]}
-                )
-            )
-
->>>>>>> 287c3369
 
 def main(args):
     p = run_utils.get_processor(args.processor, args.save_systematics)
