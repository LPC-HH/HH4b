--- conflicted
+++ resolved
@@ -617,11 +617,7 @@
                 color=sig_colours[: len(sig_keys)],
             )
 
-<<<<<<< HEAD
     # plot background errors - commenting out temporarily because of error
-=======
-    # plot background errors
->>>>>>> c6c54838
     # if bg_err is None:
     #     # get background error from variances
     #     bg_tot = sum([hists[sample, :] for sample in bg_keys])
