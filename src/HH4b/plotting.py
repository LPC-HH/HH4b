--- conflicted
+++ resolved
@@ -624,17 +624,8 @@
                 color=sig_colours[: len(sig_keys)],
             )
 
-<<<<<<< HEAD
-    # plot background errors - commenting out temporarily because of error
-    # if bg_err is None:
-    #     # get background error from variances
-    #     bg_tot = sum([hists[sample, :] for sample in bg_keys])
-    #     bg_err = np.sqrt(bg_tot.variances())
-
-=======
     # plot background errors
     bg_err_label = "Total Background Uncertainty"
->>>>>>> e91f5de9
     if bg_err is not None:
         bg_tot = sum([hists[sample, :] for sample in bg_keys])
         if len(np.array(bg_err).shape) == 1:
