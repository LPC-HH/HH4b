--- conflicted
+++ resolved
@@ -91,11 +91,7 @@
     "diboson": "orchid",
     "dibosonvjets": "orchid",
     "vjets": colours["green"],
-<<<<<<< HEAD
-    "vjetslnu": "seagreen",
-=======
     "vjetslnu": colours["orange"],
->>>>>>> 35b7e2d8
 }
 
 label_by_sample = {
@@ -119,9 +115,6 @@
     "data": "Data",
 }
 
-<<<<<<< HEAD
-bg_order_default = ["vbfhtobb", "vhtobb", "tthtobb", "gghtobb", "diboson", "vjetslnu", "vjets", "ttbar", "qcd"]
-=======
 bg_order_default = [
     "vbfhtobb",
     "vhtobb",
@@ -133,7 +126,6 @@
     "ttbar",
     "qcd",
 ]
->>>>>>> 35b7e2d8
 
 
 def plot_hists(
