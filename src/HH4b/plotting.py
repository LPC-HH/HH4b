--- conflicted
+++ resolved
@@ -864,8 +864,6 @@
         if not name.endswith((".pdf", ".png")):
             plt.savefig(f"{name}.pdf", bbox_inches="tight")
             plt.savefig(f"{name}.png", bbox_inches="tight")
-<<<<<<< HEAD
-=======
         else:
             plt.savefig(name, bbox_inches="tight")
 
@@ -1105,8 +1103,7 @@
     if len(name):
         if not name.endswith((".pdf", ".png")):
             plt.savefig(f"{name}.pdf", bbox_inches="tight")
-            plt.savefig(f"{name}.png")
->>>>>>> 9cb859bf
+            plt.savefig(f"{name}.png", bbox_inches="tight")
         else:
             plt.savefig(name, bbox_inches="tight")
 
