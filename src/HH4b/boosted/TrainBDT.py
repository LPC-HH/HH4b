from __future__ import annotations

import argparse
import importlib
import pickle
from pathlib import Path

import hist
import matplotlib.pyplot as plt
import matplotlib.ticker as mticker
import mplhep as hep
import numpy as np
import pandas as pd
import xgboost as xgb
from sklearn.metrics import roc_curve
from sklearn.model_selection import train_test_split
from sklearn.preprocessing import LabelEncoder

from HH4b.run_utils import add_bool_arg
from HH4b.utils import format_columns, load_samples

formatter = mticker.ScalarFormatter(useMathText=True)
formatter.set_powerlimits((-3, 3))
plt.rcParams.update({"font.size": 12})
plt.rcParams["lines.linewidth"] = 2
plt.rcParams["grid.color"] = "#CCCCCC"
plt.rcParams["grid.linewidth"] = 0.5
plt.rcParams["figure.edgecolor"] = "none"
plt.style.use(hep.style.CMS)

<<<<<<< HEAD
=======
training_keys = ["hh4b", "qcd", "ttbar"]

bdt_axis = hist.axis.Regular(40, 0, 1, name="bdt", label=r"BDT")
cat_axis = hist.axis.StrCategory([], name="cat", label="cat", growth=True)
cut_axis = hist.axis.StrCategory([], name="cut", label="cut", growth=True)
h2_msd_axis = hist.axis.Regular(18, 40, 220, name="mass", label=r"Higgs 2 m$_{SD}$ [GeV]")
h2_mass_axis = hist.axis.Regular(18, 40, 220, name="mass", label=r"Higgs 2 m$_{reg}$ [GeV]")

bdt_cuts = [0, 0.03, 0.7, 0.9, 0.92]
xbb_cuts = [0, 0.8, 0.9, 0.92]

>>>>>>> 46e930d2

def load_data(data_path: str, year: str, legacy: bool):
    """
    Load samples
    """

    samples = {
        "2022": {
            #    "hh4b": "GluGlutoHHto4B_kl-1p00_kt-1p00_c2-0p00_TuneCP5_13p6TeV_Private",
            "qcd": [
                "QCD_HT-400to600",
                "QCD_HT-600to800",
                "QCD_HT-800to1000",
                "QCD_HT-1000to1200",
                "QCD_HT-1200to1500",
                "QCD_HT-1500to2000",
                "QCD_HT-2000",
            ],
            "ttbar": [
                "TTto4Q",
            ],
            "vbfhh4b-k2v0": ["VBFHHto4B_CV_1_C2V_0_C3_1_TuneCP5_13p6TeV_madgraph-pythia8"],
        },
        "2022EE": {
            "qcd": [
                "QCD_HT-400to600",
                "QCD_HT-600to800",
                "QCD_HT-800to1000",
                "QCD_HT-1000to1200",
                "QCD_HT-1200to1500",
                "QCD_HT-1500to2000",
                "QCD_HT-2000",
            ],
            "ttbar": [
                "TTto4Q",
            ],
            "ttlep": [
                "TTtoLNu2Q",
            ],
            "hh4b": [
                "GluGlutoHHto4B_kl-1p00_kt-1p00_c2-0p00_TuneCP5_13p6TeV",
            ],
            "vbfhh4b-k2v0": ["VBFHHto4B_CV_1_C2V_0_C3_1_TuneCP5_13p6TeV_madgraph-pythia8"],
            # "vhtobb": [
            #     "WminusH_Hto2B_Wto2Q_M-125",
            #     "WplusH_Hto2B_Wto2Q_M-125",
            #     "ZH_Hto2B_Zto2Q_M-125",
            #     "ggZH_Hto2B_Zto2Q_M-125",
            # ],
            # "vjets": [
            #     "Wto2Q-3Jets_HT-200to400",
            #     "Wto2Q-3Jets_HT-400to600",
            #     "Wto2Q-3Jets_HT-600to800",
            #     "Wto2Q-3Jets_HT-800",
            #     "Zto2Q-4Jets_HT-200to400",
            #     "Zto2Q-4Jets_HT-400to600",
            #     "Zto2Q-4Jets_HT-600to800",
            #     "Zto2Q-4Jets_HT-800",
            # ],
        },
        "2023": {
            "qcd": [
                "QCD_HT-400to600",
                "QCD_HT-600to800",
                "QCD_HT-800to1000",
                "QCD_HT-1000to1200",
                "QCD_HT-1200to1500",
                "QCD_HT-1500to2000",
                "QCD_HT-2000",
            ],
            "ttbar": [
                "TTto4Q",
            ],
            "hh4b": ["GluGlutoHHto4B_kl-1p00_kt-1p00_c2-0p00_TuneCP5_13p6TeV_TSG"],
        },
        "2023BPix": {
            "qcd": [
                "QCD_HT-400to600",
                "QCD_HT-600to800",
                "QCD_HT-800to1000",
                "QCD_HT-1000to1200",
                "QCD_HT-1200to1500",
                "QCD_HT-1500to2000",
                "QCD_HT-2000",
            ],
            "ttbar": [
                "TTto4Q",
            ],
            "hh4b": ["GluGlutoHHto4B_kl-1p00_kt-1p00_c2-0p00_TuneCP5_13p6TeV_TSG"],
        },
    }

    dirs = {data_path: samples}

    if legacy:
        # mass_key = "bbFatJetMsd"
        mass_key = "bbFatJetPNetMassLegacy"
        # both jets pT > 300, both jets mreg [60, 250], at least one jet's TXbb legacy > 0.8
        filters = [
            [
                ("('bbFatJetPt', '0')", ">=", 300),
                ("('bbFatJetPt', '1')", ">=", 300),
                # added
                (f"('{mass_key}', '0')", "<=", 250),
                (f"('{mass_key}', '1')", "<=", 250),
                (f"('{mass_key}', '0')", ">=", 60),
                (f"('{mass_key}', '1')", ">=", 60),
                ("('bbFatJetPNetTXbbLegacy', '0')", ">=", 0.8),
            ],
            [
                ("('bbFatJetPt', '0')", ">=", 300),
                ("('bbFatJetPt', '1')", ">=", 300),
                # added
                (f"('{mass_key}', '0')", "<=", 250),
                (f"('{mass_key}', '1')", "<=", 250),
                (f"('{mass_key}', '0')", ">=", 60),
                (f"('{mass_key}', '1')", ">=", 60),
                ("('bbFatJetPNetTXbbLegacy', '1')", ">=", 0.8),
            ],
        ]
    else:
        filters = [
            [
                ("('bbFatJetPt', '0')", ">=", 300),
                ("('bbFatJetPt', '1')", ">=", 300),
                ("('bbFatJetMsd', '0')", "<=", 250),
                ("('bbFatJetMsd', '1')", "<=", 250),
                ("('bbFatJetMsd', '0')", ">=", 30),
                ("('bbFatJetMsd', '1')", ">=", 30),
            ],
        ]

    load_columns = [
        ("weight", 1),
        ("event", 1),
        ("MET_pt", 1),
        ("bbFatJetPt", 2),
        ("bbFatJetEta", 2),
        ("bbFatJetPhi", 2),
        ("bbFatJetMsd", 2),
<<<<<<< HEAD
=======
        ("bbFatJetPNetMass", 2),
        ("bbFatJetPNetTXbb", 2),
>>>>>>> 46e930d2
        ("bbFatJetTau3OverTau2", 2),
    ]

    if legacy:
<<<<<<< HEAD
        load_columns += [
            ("bbFatJetPNetPXbbLegacy", 2)("bbFatJetPNetPQCDbLegacy", 2)(
                "bbFatJetPNetPQCDbbLegacy", 2
            )("bbFatJetPNetPQCDothersLegacy", 2)("bbFatJetPNetMassLegacy", 2),
        ]
    else:
        load_columns += [
            ("bbFatJetPNetTXbb", 2)("bbFatJetPNetMass", 2),
            ("bbFatJetPNetQCD0HF", 2),
            ("bbFatJetPNetQCD1HF", 2),
            ("bbFatJetPNetQCD2HF", 2),
        ]
=======
        load_columns += [("bbFatJetPNetMassLegacy", 2), ("bbFatJetPNetTXbbLegacy", 2)]
>>>>>>> 46e930d2

    events_dict = {}
    for input_dir, samples in dirs.items():
        events_dict = {
            **events_dict,
            **load_samples(
                input_dir,
                samples[year],
                year,
                filters=filters,
                variations=False,
                reorder_legacy_txbb=legacy,
                columns=format_columns(load_columns),
                reorder_legacy_txbb=legacy,
            ),
        }

    print(events_dict.keys())

    return events_dict


def preprocess_data(
    events_dict: dict,
    training_keys: list[str],
    config_name: str,
    test_size: float,
    seed: int,
    multiclass: bool,
):

    # dataframe function
    make_bdt_dataframe = importlib.import_module(
        f".{config_name}", package="HH4b.boosted.bdt_trainings_run3"
    )

    events_dict_bdt = {}
    weights_bdt = {}
    events_bdt = {}
    for key in training_keys:
        events_dict_bdt[key] = make_bdt_dataframe.bdt_dataframe(events_dict[key])
        # get absolute weights (no negative weights)
        weights_bdt[key] = np.abs(events_dict[key]["finalWeight"].to_numpy())
        events_bdt[key] = events_dict[key]["event"].to_numpy()[:, 0]

    # concatenate data
    # if doing multiclass classification, encode each process separately
    label_encoder = LabelEncoder()
    label_encoder.classes_ = np.array(training_keys)  # need this to maintain training keys order

    events = pd.concat(
        [events_dict_bdt[key] for key in training_keys],
        keys=training_keys,
    )

    events["target"] = 0  # Default to 0 (background)
    events.loc["hh4b", "target"] = 1  # Set to 1 for 'hh4b' samples (signal)

    # weights
    equalize_weights = True
    if equalize_weights:
        # scales signal such that total signal = total background
        sig_total = np.sum(weights_bdt["hh4b"])
        bkg_total = np.sum(np.concatenate((weights_bdt["qcd"], weights_bdt["ttbar"])))
        print(f"Scale signal by {bkg_total / sig_total}")

        events.loc["hh4b", "weight"] = weights_bdt["hh4b"] * (bkg_total / sig_total)
        events.loc["qcd", "weight"] = weights_bdt["qcd"]
        events.loc["ttbar", "weight"] = weights_bdt["ttbar"]

    # Define target
    target = events["target"]
    simple_target = events["target"]
    if multiclass:
        target = label_encoder.transform(list(events.index.get_level_values(0)))

    # Define event number
    events["event"] = 1
    events.loc["hh4b", "event"] = events_bdt["hh4b"]
    events.loc["qcd", "event"] = events_bdt["qcd"]
    events.loc["ttbar", "event"] = events_bdt["ttbar"]
    event_num = events["event"]

    # Define features
    features = events.drop(columns=["target", "event"])

    # Split the (bdt dataframe) dataset
    X_train, X_test, y_train, y_test, yt_train, yt_test, ev_train, ev_test = train_test_split(
        features,
        target,
        simple_target,
        event_num,
        test_size=test_size,
        random_state=seed,
        # shuffle=False
    )
    # drop weights from features
    weights_train = X_train["weight"].copy()
    X_train = X_train.drop(columns=["weight"])
    weights_test = X_test["weight"].copy()
    X_test = X_test.drop(columns=["weight"])

    return (
        X_train,
        X_test,
        y_train,
        y_test,
        weights_train,
        weights_test,
        yt_train,
        yt_test,
        ev_train,
        ev_test,
    )


def plot_losses(trained_model: xgb.XGBClassifier, model_dir: Path):
    evals_result = trained_model.evals_result()

    with (model_dir / "evals_result.txt").open("w") as f:
        f.write(str(evals_result))

    plt.figure(figsize=(10, 8))
    for i, label in enumerate(["Train", "Test"]):
        plt.plot(evals_result[f"validation_{i}"]["logloss"], label=label, linewidth=2)
    plt.xlabel("Epoch")
    plt.ylabel("Loss")
    plt.legend()
    plt.savefig(model_dir / "losses.pdf", bbox_inches="tight")
    plt.close()


def train_model(
    X_train: np.ndarray,
    X_test: np.ndarray,
    y_train: np.ndarray,
    y_test: np.ndarray,
    weights_train: np.ndarray,
    weights_test: np.ndarray,
    model_dir: Path,
    **classifier_params,
):
    """Trains BDT. ``classifier_params`` are hyperparameters for the classifier"""

    early_stopping_callback = xgb.callback.EarlyStopping(rounds=5, min_delta=0.0)
    classifier_params = {**classifier_params, "callbacks": [early_stopping_callback]}

    print("Training model")
    model = xgb.XGBClassifier(**classifier_params)
    print("Training features: ", list(X_train.columns))

    num_hh4b = X_train.loc["hh4b"].shape[0]
    num_qcd = X_train.loc["qcd"].shape[0]
    num_tt = X_train.loc["ttbar"].shape[0]
    print("Number of events training (hh4b,qcd,tt): ", num_hh4b, num_qcd, num_tt)
    num_hh4b = X_test.loc["hh4b"].shape[0]
    num_qcd = X_test.loc["qcd"].shape[0]
    num_tt = X_test.loc["ttbar"].shape[0]
    print("Number of events testing (hh4b,qcd,tt): ", num_hh4b, num_qcd, num_tt)

    trained_model = model.fit(
        X_train,
        y_train,
        sample_weight=weights_train,
        eval_set=[(X_train, y_train), (X_test, y_test)],
        sample_weight_eval_set=[weights_train, weights_test],
        verbose=True,
    )
    trained_model.save_model(model_dir / "trained_bdt.model")
    plot_losses(trained_model, model_dir)

    # sorting by importance
    importances = model.feature_importances_
    feature_importances = sorted(
        zip(list(X_train.columns), importances), key=lambda x: x[1], reverse=True
    )
    feature_importance_df = pd.DataFrame.from_dict({"Importance": feature_importances})
    feature_importance_df.to_markdown(f"{model_dir}/feature_importances.md")

    return model


def evaluate_model(
    config_name: str,
    events_dict: dict,
    model: xgb.XGBClassifier,
    model_dir: Path,
    X_test: pd.DataFrame,
    y_test: pd.DataFrame,  # noqa: ARG001
    yt_test: pd.DataFrame,
    weights_test: np.ndarray,
    # test_size: float, seed: int,
    # year: str,
    multiclass: bool,
    legacy: bool,
):
    """
    1) Makes ROC curves for testing data
    2) Prints Sig efficiency at Bkg efficiency
    """

    pnet_xbb_str = "bbFatJetPNetTXbb" if not legacy else "bbFatJetPNetTXbbLegacy"
    pnet_mass_str = "bbFatJetPNetMass" if not legacy else "bbFatJetPNetMassLegacy"

    # make and save ROCs for testing data
    def find_nearest(array, value):
        array = np.asarray(array)
        idx = (np.abs(array - value)).argmin()
        return idx

    y_scores = model.predict_proba(X_test)
    y_scores = y_scores[:, 0] if multiclass else y_scores[:, 1]

    # WARNING, if using multiclass should use y_Test?

    print("Test ROC with sample weights")
    fpr, tpr, thresholds = roc_curve(yt_test, y_scores, sample_weight=weights_test)

    roc_info = {
        "fpr": fpr,
        "tpr": tpr,
        "thresholds": thresholds,
    }
    with (model_dir / "roc_dict.pkl").open("wb") as f:
        pickle.dump(roc_info, f)

    # print FPR, TPR for a couple of tprs
    for tpr_val in [0.10, 0.12, 0.15]:
        idx = find_nearest(tpr, tpr_val)
        print(
            f"Signal efficiency: {tpr[idx]:.4f}, Background efficiency: {fpr[idx]:.5f}, BDT Threshold: {thresholds[idx]}"
        )

    # ROC w/o weights
    print("Test ROC without sample weights")
    fpr, tpr, thresholds = roc_curve(yt_test, y_scores)

    # print FPR, TPR for a couple of tprs
    for tpr_val in [0.10, 0.12, 0.15]:
        idx = find_nearest(tpr, tpr_val)
        print(
            f"Signal efficiency: {tpr[idx]:.4f}, Background efficiency: {fpr[idx]:.5f}, BDT Threshold: {thresholds[idx]}"
        )

    # plot BDT scores for test samples
    make_bdt_dataframe = importlib.import_module(f"{config_name}")

    print("Perform inference on test signal sample")
    # x_train, x_test = train_test_split(events_dict["hh4b"], test_size=test_size, random_state=seed)
    # hh4b_indices = x_test.index

    # get scores from full dataframe, but only use testing indices
    scores = {}
    weights = {}
    mass_dict = {}
    msd_dict = {}
    xbb_dict = {}
    for key in ["hh4b", "qcd", "ttbar"]:
        indices = X_test[X_test.index.get_level_values(0) == key].index.get_level_values(1)
        test_dataset = events_dict[key].loc[indices]
        test_bdt_dataframe = make_bdt_dataframe.bdt_dataframe(test_dataset)
        test_preds = model.predict_proba(test_bdt_dataframe)
        scores[key] = test_preds[:, 0] if multiclass else test_preds[:, 1]
        weights[key] = test_dataset["finalWeight"]
        mass_dict[key] = test_dataset[pnet_mass_str].to_numpy()[:, 1]
        msd_dict[key] = test_dataset["bbFatJetMsd"].to_numpy()[:, 1]
        xbb_dict[key] = test_dataset[pnet_xbb_str].to_numpy()[:, 1]

    for key in ["vhtobb", "vjets", "ttlep"]:
        preds = model.predict_proba(make_bdt_dataframe.bdt_dataframe(events_dict[key]))
        scores[key] = preds[:, 0] if multiclass else preds[:, 1]
        weights[key] = events_dict[key]["finalWeight"]
        xbb_dict[key] = events_dict[key][pnet_xbb_str].to_numpy()[:, 1]

    # save scores and indices for testing dataset
    # TODO: add shifts (e.g. JECs etc)
    # (model_dir / "inferences" / year).mkdir(exist_ok=True, parents=True)
    # np.save(f"{model_dir}/inferences/{year}/preds.npy", scores["hh4b"])
    # np.save(f"{model_dir}/inferences/{year}/indices.npy", hh4b_indices)

    # print("Scores ", scores)

    legtitle = r"FatJet p$_T^{(0,1)}$ > 300 GeV" + "\n" + "Xbb$^{0}$>0.8"
    if not legacy:
        legtitle += "\n" + r"m$_{SD}^{(0,1)}$:[30-250] GeV"

    h_bdt = hist.Hist(bdt_axis, cat_axis)
    h_bdt_weight = hist.Hist(bdt_axis, cat_axis)
    for key in events_dict:
        h_bdt.fill(bdt=scores[key], cat=key)
        h_bdt_weight.fill(scores[key], key, weight=weights[key])

    hists = {
        "weight": h_bdt_weight,
        "no_weight": h_bdt,
    }
    for h_key, h in hists.items():
        colors = {
            "ttbar": "b",
            "hh4b": "k",
            "qcd": "r",
            "vhtobb": "g",
            "vjets": "pink",
            "ttlep": "violet",
        }
        legends = {
            "ttbar": r"$t\bar{t}$ + Jets",
            "hh4b": "ggHH(4b)",
            "qcd": "Multijet",
            "vhtobb": "VH(bb)",
            "vjets": r"W/Z$(qq)$ + Jets",
            "ttlep": r"$t\bar{t}$ (Lep.) + Jets",
        }
        fig, ax = plt.subplots(1, 1, figsize=(12, 8))
        for key in events_dict:
            hep.histplot(
                h[{"cat": key}],
                ax=ax,
                label=f"{legends[key]}",
                histtype="step",
                linewidth=1,
                color=colors[key],
                density=True,
            )
        ax.set_yscale("log")
        ax.legend(
            title=legtitle,
            bbox_to_anchor=(1.03, 1),
            loc="upper left",
        )
        ax.set_ylabel("Density")
        ax.set_title("Pre-Selection")
        ax.xaxis.grid(True, which="major")
        ax.yaxis.grid(True, which="major")
        fig.tight_layout()
        fig.savefig(model_dir / f"bdt_shape_{h_key}.png")
        plt.close()

    # Plot and save ROC figure
    fig, ax = plt.subplots(1, 1, figsize=(18, 12))
    bkg_colors = {
        "qcd": "r",
        "ttbar": "blue",
        "merged": "orange",
    }
    legends = {
        "qcd": "Multijet",
        "ttbar": r"$t\bar{t}$ + Jets",
        "merged": "TT + QCD",
    }
    plot_thresholds = [0.68, 0.9, 0.92]
    th_colours = ["#9381FF", "#1f78b4", "#a6cee3"]

    for bkg in ["qcd", "ttbar", "merged"]:
        if bkg != "merged":
            scores_roc = np.concatenate([scores["hh4b"], scores[bkg]])
            sig_jets_score = scores["hh4b"]
            bkg_jets_score = scores[bkg]
            scores_true = np.concatenate(
                [
                    np.ones(len(sig_jets_score)),
                    np.zeros(len(bkg_jets_score)),
                ]
            )
            scores_weights = np.concatenate([weights["hh4b"], weights[bkg]])
            fpr, tpr, thresholds = roc_curve(scores_true, scores_roc, sample_weight=scores_weights)
        else:
            scores_roc = np.concatenate([scores["hh4b"], scores["qcd"], scores["ttbar"]])
            sig_jets_score = scores["hh4b"]
            bkg_jets_score = np.concatenate([scores["qcd"], scores["ttbar"]])
            scores_true = np.concatenate(
                [
                    np.ones(len(sig_jets_score)),
                    np.zeros(len(bkg_jets_score)),
                ]
            )
            scores_weights = np.concatenate([weights["hh4b"], weights["qcd"], weights["ttbar"]])
            fpr, tpr, thresholds = roc_curve(scores_true, scores_roc, sample_weight=scores_weights)

        ax.plot(tpr, fpr, linewidth=2, color=bkg_colors[bkg], label=legends[bkg])

        pths = {th: [[], []] for th in plot_thresholds}
        for th in plot_thresholds:
            idx = find_nearest(thresholds, th)
            pths[th][0].append(tpr[idx])
            pths[th][1].append(fpr[idx])

        if bkg == "merged":
            for k, th in enumerate(plot_thresholds):
                plt.scatter(
                    *pths[th],
                    marker="o",
                    s=40,
                    label=rf"BDT > {th}",
                    color=th_colours[k],
                    zorder=100,
                )

                plt.vlines(
                    x=pths[th][0],
                    ymin=0,
                    ymax=pths[th][1],
                    color=th_colours[k],
                    linestyles="dashed",
                    alpha=0.5,
                )

                plt.hlines(
                    y=pths[th][1],
                    xmin=0,
                    xmax=pths[th][0],
                    color=th_colours[k],
                    linestyles="dashed",
                    alpha=0.5,
                )

    ax.set_title("ggF HH4b BDT ROC Curve")
    ax.set_xlabel("Signal efficiency")
    ax.set_ylabel("Background efficiency")
    ax.set_xlim([0.0, 0.7])
    # ax.set_ylim([0, 0.002])
    ax.set_ylim([0, 0.08])
    ax.xaxis.grid(True, which="major")
    ax.yaxis.grid(True, which="major")
    ax.legend(
        title=legtitle,
        bbox_to_anchor=(1.03, 1),
        loc="upper left",
    )
    fig.tight_layout()
    fig.savefig(model_dir / "roc_weights.png")
    plt.close()

    # PNetXbb ROC
    fig, ax = plt.subplots(1, 1, figsize=(18, 12))
    plot_thresholds = [0.8, 0.9]
    th_colours = ["#9381FF", "#1f78b4", "#a6cee3"]
    for bkg in ["qcd", "ttbar", "merged"]:
        if bkg != "merged":
            scores_roc = np.concatenate([xbb_dict["hh4b"], xbb_dict[bkg]])
            sig_jets_score = xbb_dict["hh4b"]
            bkg_jets_score = xbb_dict[bkg]
            scores_true = np.concatenate(
                [
                    np.ones(len(sig_jets_score)),
                    np.zeros(len(bkg_jets_score)),
                ]
            )
            scores_weights = np.concatenate([weights["hh4b"], weights[bkg]])
            fpr, tpr, thresholds = roc_curve(scores_true, scores_roc, sample_weight=scores_weights)
        else:
            scores_roc = np.concatenate([xbb_dict["hh4b"], xbb_dict["qcd"], xbb_dict["ttbar"]])
            sig_jets_score = xbb_dict["hh4b"]
            bkg_jets_score = np.concatenate([xbb_dict["qcd"], xbb_dict["ttbar"]])
            scores_true = np.concatenate(
                [
                    np.ones(len(sig_jets_score)),
                    np.zeros(len(bkg_jets_score)),
                ]
            )
            scores_weights = np.concatenate([weights["hh4b"], weights["qcd"], weights["ttbar"]])
            fpr, tpr, thresholds = roc_curve(scores_true, scores_roc, sample_weight=scores_weights)

        ax.plot(tpr, fpr, linewidth=2, color=bkg_colors[bkg], label=legends[bkg])

        pths = {th: [[], []] for th in plot_thresholds}
        for th in plot_thresholds:
            idx = find_nearest(thresholds, th)
            pths[th][0].append(tpr[idx])
            pths[th][1].append(fpr[idx])

        if bkg == "merged":
            for k, th in enumerate(plot_thresholds):
                plt.scatter(
                    *pths[th],
                    marker="o",
                    s=40,
                    label=rf"BDT > {th}",
                    color=th_colours[k],
                    zorder=100,
                )

                plt.vlines(
                    x=pths[th][0],
                    ymin=0,
                    ymax=pths[th][1],
                    color=th_colours[k],
                    linestyles="dashed",
                    alpha=0.5,
                )

                plt.hlines(
                    y=pths[th][1],
                    xmin=0,
                    xmax=pths[th][0],
                    color=th_colours[k],
                    linestyles="dashed",
                    alpha=0.5,
                )

    ax.set_title("ggF HH4b PNetXbb ROC Curve")
    ax.set_xlabel("Signal efficiency")
    ax.set_ylabel("Background efficiency")
    ax.set_xlim([0.0, 0.7])
    ax.set_ylim([0, 0.08])
    ax.xaxis.grid(True, which="major")
    ax.yaxis.grid(True, which="major")
    ax.legend(
        title=legtitle,
        bbox_to_anchor=(1.03, 1),
        loc="upper left",
    )
    fig.tight_layout()
    fig.savefig(model_dir / "roc_pnetxbb_weights.png")
    plt.close()

    # look into mass sculpting
    hist_h2 = hist.Hist(h2_mass_axis, cut_axis, cat_axis)
    hist_h2_msd = hist.Hist(h2_msd_axis, cut_axis, cat_axis)

    legends = {
        "ttbar": r"$t\bar{t}$ + Jets",
        "hh4b": "ggHH(4b)",
        "qcd": "Multijet",
        "vhtobb": "VH(bb)",
        "vjets": r"W/Z$(qq)$ + Jets",
        "ttlep": r"$t\bar{t}$ (Lep.) + Jets",
    }
    for key in ["qcd", "ttbar", "vhtobb", "vjets", "hh4b", "ttlep"]:
        events = events_dict[key]
        if key in msd_dict:
            h2_mass = mass_dict[key]
            h2_msd = msd_dict[key]
        else:
            h2_mass = events[pnet_mass_str].to_numpy()[:, 1]
            h2_msd = events["bbFatJetMsd"].to_numpy()[:, 1]

        for cut in bdt_cuts:
            mask = scores[key] >= cut
            hist_h2.fill(h2_mass[mask], str(cut), key)
            hist_h2_msd.fill(h2_msd[mask], str(cut), key)

    for key in ["qcd", "ttbar", "vhtobb", "vjets", "hh4b", "ttlep"]:
        hists = {
            "msd": hist_h2_msd,
            "mreg": hist_h2,
        }
        for hkey, h in hists.items():
            fig, ax = plt.subplots(1, 1, figsize=(12, 8))
            for cut in bdt_cuts:
                hep.histplot(
                    h[{"cat": key, "cut": str(cut)}], lw=2, label=f"BDT > {cut}", density=True
                )
            ax.legend()
            ax.set_ylabel("Density")
            ax.set_title(f"{legends[key]}")
            ax.xaxis.grid(True, which="major")
            ax.yaxis.grid(True, which="major")
            fig.tight_layout()
            fig.savefig(model_dir / f"{hkey}2_{key}.png")
            plt.close()

    # mass sculpting with Xbb
    for xbb_cut in xbb_cuts:
        hist_h2 = hist.Hist(h2_mass_axis, cut_axis, cat_axis)
        hist_h2_msd = hist.Hist(h2_msd_axis, cut_axis, cat_axis)
        for key in ["qcd", "ttbar", "vhtobb", "vjets", "hh4b", "ttlep"]:
            events = events_dict[key]
            if key in msd_dict:
                h2_mass = mass_dict[key]
                h2_msd = msd_dict[key]
                h2_xbb = xbb_dict[key]
            else:
                h2_mass = events[pnet_mass_str].to_numpy()[:, 1]
                h2_msd = events["bbFatJetMsd"].to_numpy()[:, 1]
                h2_xbb = events[pnet_xbb_str].to_numpy()[:, 1]

            for cut in bdt_cuts:
                mask = (scores[key] >= cut) & (h2_xbb >= xbb_cut)
                hist_h2.fill(h2_mass[mask], str(cut), key)
                hist_h2_msd.fill(h2_msd[mask], str(cut), key)
        for key in ["qcd", "ttbar", "vhtobb", "vjets", "hh4b", "ttlep"]:
            hists = {
                "msd": hist_h2_msd,
                "mreg": hist_h2,
            }
            for hkey, h in hists.items():
                fig, ax = plt.subplots(1, 1, figsize=(12, 8))
                for cut in bdt_cuts:
                    hep.histplot(
                        h[{"cat": key, "cut": str(cut)}],
                        lw=2,
                        label=f"BDT > {cut}",
                        density=True,
                    )
                ax.legend()
                ax.set_ylabel("Density")
                ax.set_title(f"{legends[key]} Xbb > {xbb_cut}")
                ax.xaxis.grid(True, which="major")
                ax.yaxis.grid(True, which="major")
                fig.tight_layout()
                fig.savefig(model_dir / f"{hkey}2_{key}_xbbcut{xbb_cut}.png")
                plt.close()


def plot_allyears(events_dict, model, model_dir, config_name, multiclass, legacy):
    pnet_xbb_str = "bbFatJetPNetTXbb" if not legacy else "bbFatJetPNetTXbbLegacy"
    pnet_mass_str = "bbFatJetPNetMass" if not legacy else "bbFatJetPNetMassLegacy"
    make_bdt_dataframe = importlib.import_module(f"{config_name}")

    for xbb_cut in xbb_cuts:
        for key in ["qcd", "ttbar"]:
            hist_h2 = hist.Hist(h2_mass_axis, cut_axis, cat_axis)
            hist_h2_msd = hist.Hist(h2_msd_axis, cut_axis, cat_axis)

            for year in events_dict:
                (model_dir / year).mkdir(exist_ok=True, parents=True)

                preds = model.predict_proba(
                    make_bdt_dataframe.bdt_dataframe(events_dict[year][key])
                )
                scores = preds[:, 0] if multiclass else preds[:, 1]
                weights = events_dict[year][key]["finalWeight"]
                h2_mass = events_dict[year][key][pnet_mass_str].to_numpy()[:, 1]
                h2_msd = events_dict[year][key]["bbFatJetMsd"].to_numpy()[:, 1]
                h2_xbb = events_dict[year][key][pnet_xbb_str].to_numpy()[:, 1]
                for cut in bdt_cuts:
                    mask = (scores >= cut) & (h2_xbb >= xbb_cut)
                    hist_h2.fill(h2_mass[mask], str(cut), year)
                    hist_h2_msd.fill(h2_msd[mask], str(cut), year)

            hists = {
                "msd": hist_h2_msd,
                "mreg": hist_h2,
            }
            for year in events_dict:
                for hkey, h in hists.items():
                    fig, ax = plt.subplots(1, 1, figsize=(12, 8))
                    for cut in bdt_cuts:
                        hep.histplot(
                            h[{"cat": year, "cut": str(cut)}],
                            lw=2,
                            label=f"BDT > {cut}",
                            density=True,
                        )
                    ax.legend()
                    ax.set_ylabel("Density")
                    ax.set_title(f"{year}, Xbb > {xbb_cut}")
                    ax.xaxis.grid(True, which="major")
                    ax.yaxis.grid(True, which="major")
                    fig.tight_layout()
                    fig.savefig(model_dir / year / f"{hkey}2_{key}_xbbcut{xbb_cut}_{year}.png")
                    plt.close()


def plot_train_test(
    X_train,
    yt_train,
    weights_train,
    X_test,
    yt_test,
    weights_test,
    model,
    multiclass,
    model_dir,
    legacy,
):
    y_scores_train = model.predict_proba(X_train)
    y_scores_train = y_scores_train[:, 0] if multiclass else y_scores_train[:, 1]
    fpr_train, tpr_train, thresholds_train = roc_curve(
        yt_train, y_scores_train, sample_weight=weights_train
    )

    y_scores_test = model.predict_proba(X_test)
    y_scores_test = y_scores_test[:, 0] if multiclass else y_scores_test[:, 1]
    fpr, tpr, thresholds = roc_curve(yt_test, y_scores_test, sample_weight=weights_test)

    fig, ax = plt.subplots(1, 1, figsize=(18, 12))
    ax.plot(tpr_train, fpr_train, linewidth=2, color="orange", label="Train Dataset")
    ax.plot(tpr, fpr, linewidth=2, color="orange", label="Test Dataset")
    ax.set_title("ggF HH4b BDT ROC Curve from Training")
    ax.set_xlabel("Signal efficiency")
    ax.set_ylabel("Background efficiency")
    ax.set_xlim([0.0, 0.7])
    ax.set_ylim([0, 0.07])
    ax.xaxis.grid(True, which="major")
    ax.yaxis.grid(True, which="major")
    legtitle = r"FatJet p$_T^{(0,1)}$ > 300 GeV" + "\n" + "Xbb$^{0}$>0.8"
    if not legacy:
        legtitle += "\n" + r"m$_{SD}^{(0,1)}$:[30-250] GeV"
    ax.legend(
        title=legtitle,
        bbox_to_anchor=(1.03, 1),
        loc="upper left",
    )
    fig.tight_layout()
    fig.savefig(model_dir / "roc_train_test.png")

    h_bdt_weight = hist.Hist(bdt_axis, cat_axis)
    for key in ["qcd", "ttbar", "hh4b"]:
        scores = model.predict_proba(X_test.loc[key])
        scores = scores[:, 0] if multiclass else scores[:, 1]
        h_bdt_weight.fill(scores, key, weight=weights_test.loc[key])
    for key in ["qcd", "ttbar", "hh4b"]:
        scores = model.predict_proba(X_train.loc[key])
        scores = scores[:, 0] if multiclass else scores[:, 1]
        h_bdt_weight.fill(scores, key + "train", weight=weights_train.loc[key])

    colors = {
        "ttbar": "b",
        "hh4b": "k",
        "qcd": "r",
        "vhtobb": "g",
        "vjets": "pink",
        "ttlep": "violet",
    }
    legends = {
        "ttbar": r"$t\bar{t}$ + Jets",
        "hh4b": "ggHH(4b)",
        "qcd": "Multijet",
        "vhtobb": "VH(bb)",
        "vjets": r"W/Z$(qq)$ + Jets",
        "ttlep": r"$t\bar{t}$ (Lep.) + Jets",
    }
    fig, ax = plt.subplots(1, 1, figsize=(12, 8))
    for key in ["qcd", "ttbar", "hh4b"]:
        hep.histplot(
            h_bdt_weight[{"cat": key}],
            ax=ax,
            label=f"{legends[key]}",
            histtype="step",
            linewidth=1,
            color=colors[key],
            density=True,
        )
        hep.histplot(
            h_bdt_weight[{"cat": key + "train"}],
            ax=ax,
            label=f"{legends[key]} Train",
            histtype="step",
            linewidth=1,
            linestyle="dashed",
            color=colors[key],
            density=True,
        )
        ax.set_yscale("log")
        ax.legend(
            title=legtitle,
            bbox_to_anchor=(1.03, 1),
            loc="upper left",
        )
        ax.set_ylabel("Density")
        ax.set_title("Pre-Selection")
        ax.xaxis.grid(True, which="major")
        ax.yaxis.grid(True, which="major")
    fig.tight_layout()
    fig.savefig(model_dir / "bdt_shape_traintest.png")


def main(args):
    # for year in ["2022", "2022EE", "2023", "2023BPix"]:
    year = "2022EE"
    events_dict = load_data(args.data_path, year, args.legacy)

    training_keys = args.sig_keys + args.bg_keys  # default: ["hh4b", "ttbar", "qcd"]

    (
        X_train,
        X_test,
        y_train,
        y_test,
        weights_train,
        weights_test,
        yt_train,
        yt_test,
        ev_train,
        ev_test,
    ) = preprocess_data(
        events_dict, training_keys, args.config_name, args.test_size, args.seed, args.multiclass
    )

    model_dir = Path(f"./bdt_trainings_run3/{args.model_name}/")
    model_dir.mkdir(exist_ok=True, parents=True)

    (model_dir / "inferences" / year).mkdir(exist_ok=True, parents=True)
    ev_hh4b = ev_test.loc["hh4b"]
    ev_qcd = ev_test.loc["qcd"]
    ev_tt = ev_test.loc["ttbar"]
    np.save(f"{model_dir}/inferences/{year}/evt_hh4b.npy", ev_hh4b)
    np.save(f"{model_dir}/inferences/{year}/evt_qcd.npy", ev_qcd)
    np.save(f"{model_dir}/inferences/{year}/evt_ttbar.npy", ev_tt)

    classifier_params = {
        "max_depth": 3,
        "learning_rate": 0.1,
        "n_estimators": 1000,
        "verbosity": 2,
        "reg_lambda": 1.0,
    }

    if args.evaluate_only:
        model = xgb.XGBClassifier()
        model.load_model(model_dir / "trained_bdt.model")
        print(model)
    else:
        model = train_model(
            X_train,
            X_test,
            y_train,
            y_test,
            weights_train,
            weights_test,
            model_dir,
            **classifier_params,
        )
        plot_train_test(
            X_train,
            yt_train,
            weights_train,
            X_test,
            yt_test,
            weights_test,
            model,
            args.multiclass,
            model_dir,
            args.legacy,
        )

    evaluate_model(
        args.config_name,
        events_dict,
        model,
        model_dir,
        X_test,
        y_test,
        yt_test,
        weights_test,
        args.multiclass,
        args.legacy,
    )

    # test in other years
    events_dict = {}
    years_test = ["2022EE"] if args.legacy else ["2022", "2022EE", "2023", "2023BPix"]
    for year in years_test:
        events_dict[year] = load_data(args.data_path, year, args.legacy)

    plot_allyears(events_dict, model, model_dir, args.config_name, args.multiclass, args.legacy)


if __name__ == "__main__":
    parser = argparse.ArgumentParser()
    parser.add_argument(
        "--data-path",
        required=True,
        help="path to training data",
        type=str,
    )
    parser.add_argument(
        "--model-name",
        required=True,
        help="model name",
        type=str,
    )
    parser.add_argument(
        "--config-name",
        default=None,
        help="config name in case model name is different",
        type=str,
    )
    parser.add_argument("--test-size", default=0.4, help="testing/training split", type=float)
    parser.add_argument("--seed", default=42, help="seed for testing/training split", type=int)

    parser.add_argument(
        "--sig-keys", default=["hh4b"], help="which signals to train on", type=str, nargs="+"
    )
    parser.add_argument(
        "--bg-keys",
        default=["qcd", "ttbar"],
        help="which backgrounds to train on",
        type=str,
        nargs="+",
    )

    add_bool_arg(parser, "evaluate-only", "Only evaluation, no training", default=False)
    add_bool_arg(parser, "multiclass", "Classify each background separately", default=True)
    add_bool_arg(parser, "legacy", "Legacy PNet versions", default=False)

    args = parser.parse_args()

    if args.config_name is None:
        args.config_name = args.model_name

    main(args)<|MERGE_RESOLUTION|>--- conflicted
+++ resolved
@@ -28,9 +28,6 @@
 plt.rcParams["figure.edgecolor"] = "none"
 plt.style.use(hep.style.CMS)
 
-<<<<<<< HEAD
-=======
-training_keys = ["hh4b", "qcd", "ttbar"]
 
 bdt_axis = hist.axis.Regular(40, 0, 1, name="bdt", label=r"BDT")
 cat_axis = hist.axis.StrCategory([], name="cat", label="cat", growth=True)
@@ -41,7 +38,6 @@
 bdt_cuts = [0, 0.03, 0.7, 0.9, 0.92]
 xbb_cuts = [0, 0.8, 0.9, 0.92]
 
->>>>>>> 46e930d2
 
 def load_data(data_path: str, year: str, legacy: bool):
     """
@@ -182,31 +178,25 @@
         ("bbFatJetEta", 2),
         ("bbFatJetPhi", 2),
         ("bbFatJetMsd", 2),
-<<<<<<< HEAD
-=======
-        ("bbFatJetPNetMass", 2),
-        ("bbFatJetPNetTXbb", 2),
->>>>>>> 46e930d2
         ("bbFatJetTau3OverTau2", 2),
     ]
 
     if legacy:
-<<<<<<< HEAD
         load_columns += [
-            ("bbFatJetPNetPXbbLegacy", 2)("bbFatJetPNetPQCDbLegacy", 2)(
-                "bbFatJetPNetPQCDbbLegacy", 2
-            )("bbFatJetPNetPQCDothersLegacy", 2)("bbFatJetPNetMassLegacy", 2),
+            ("bbFatJetPNetPXbbLegacy", 2),
+            ("bbFatJetPNetPQCDbLegacy", 2),
+            ("bbFatJetPNetPQCDbbLegacy", 2),
+            ("bbFatJetPNetPQCDothersLegacy", 2),
+            ("bbFatJetPNetMassLegacy", 2),
         ]
     else:
         load_columns += [
-            ("bbFatJetPNetTXbb", 2)("bbFatJetPNetMass", 2),
+            ("bbFatJetPNetTXbb", 2),
+            ("bbFatJetPNetMass", 2),
             ("bbFatJetPNetQCD0HF", 2),
             ("bbFatJetPNetQCD1HF", 2),
             ("bbFatJetPNetQCD2HF", 2),
         ]
-=======
-        load_columns += [("bbFatJetPNetMassLegacy", 2), ("bbFatJetPNetTXbbLegacy", 2)]
->>>>>>> 46e930d2
 
     events_dict = {}
     for input_dir, samples in dirs.items():
@@ -220,7 +210,6 @@
                 variations=False,
                 reorder_legacy_txbb=legacy,
                 columns=format_columns(load_columns),
-                reorder_legacy_txbb=legacy,
             ),
         }
 
@@ -452,7 +441,9 @@
         )
 
     # plot BDT scores for test samples
-    make_bdt_dataframe = importlib.import_module(f"{config_name}")
+    make_bdt_dataframe = importlib.import_module(
+        f".{config_name}", package="HH4b.boosted.bdt_trainings_run3"
+    )
 
     print("Perform inference on test signal sample")
     # x_train, x_test = train_test_split(events_dict["hh4b"], test_size=test_size, random_state=seed)
@@ -815,7 +806,9 @@
 def plot_allyears(events_dict, model, model_dir, config_name, multiclass, legacy):
     pnet_xbb_str = "bbFatJetPNetTXbb" if not legacy else "bbFatJetPNetTXbbLegacy"
     pnet_mass_str = "bbFatJetPNetMass" if not legacy else "bbFatJetPNetMassLegacy"
-    make_bdt_dataframe = importlib.import_module(f"{config_name}")
+    make_bdt_dataframe = importlib.import_module(
+        f".{config_name}", package="HH4b.boosted.bdt_trainings_run3"
+    )
 
     for xbb_cut in xbb_cuts:
         for key in ["qcd", "ttbar"]:
@@ -835,8 +828,8 @@
                 h2_xbb = events_dict[year][key][pnet_xbb_str].to_numpy()[:, 1]
                 for cut in bdt_cuts:
                     mask = (scores >= cut) & (h2_xbb >= xbb_cut)
-                    hist_h2.fill(h2_mass[mask], str(cut), year)
-                    hist_h2_msd.fill(h2_msd[mask], str(cut), year)
+                    hist_h2.fill(h2_mass[mask], str(cut), year, weights=weights[mask])
+                    hist_h2_msd.fill(h2_msd[mask], str(cut), year, weights=weights[mask])
 
             hists = {
                 "msd": hist_h2_msd,
