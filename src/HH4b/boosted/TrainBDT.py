--- conflicted
+++ resolved
@@ -31,13 +31,8 @@
 
 log_config["root"]["level"] = "INFO"
 logging.config.dictConfig(log_config)
-<<<<<<< HEAD
 logger = logging.getLogger("TrainBDT")
-    
-=======
-logger = logging.getLogger(__name__)
-
->>>>>>> 30d501cb
+
 formatter = mticker.ScalarFormatter(useMathText=True)
 formatter.set_powerlimits((-3, 3))
 plt.rcParams.update(
@@ -158,35 +153,10 @@
         txbb1 = events_dict[key][txbb_str][0]
         mass1 = events_dict[key][mass_str][0]
         mass2 = events_dict[key][mass_str][1]
-<<<<<<< HEAD
-
         # add msd > 40 cut for the first jet FIXME: replace this by the trigobj matched jet
         events_dict[key] = events_dict[key][
             (pt1 > 250) & (pt2 > 250) & (txbb1 > txbb_preselection[txbb_str]) & (msd1 > msd1_preselection[txbb_str]) & (msd2 > msd2_preselection[txbb_str]) & (mass1 > 50) & (mass2 > 50)
         ].copy()
-=======
-        # add msd > 40 cut for the first jet
-        # add regressed mass cut above 50
-        # FIXME: replace this by the trigobj matched jet
-        if legacy:
-            events_dict[key] = events_dict[key][
-                (pt1 > 250)
-                & (pt2 > 250)
-                & (txbb1 > 0.8)
-                & (msd1 > 40)
-                & (mass1 > 50)
-                & (mass2 > 50)
-            ].copy()
-        else:
-            events_dict[key] = events_dict[key][
-                (pt1 > 250)
-                & (pt2 > 250)
-                & (txbb1 > 0.3)
-                & (msd1 > 40)
-                & (mass1 > 50)
-                & (mass2 > 50)
-            ].copy()
->>>>>>> 30d501cb
 
     return events_dict
 
