from __future__ import annotations

import argparse
import importlib

import hist
import matplotlib.pyplot as plt
import mplhep as hep
import numpy as np
import pandas as pd
import xgboost as xgb

from HH4b import postprocessing, run_utils

mass_axis = hist.axis.Regular(20, 50, 250, name="mass")
bdt_bins = 100
bdt_axis = hist.axis.Regular(bdt_bins, 0, 1, name="bdt")
xbb_bins = 100
xbb_axis = hist.axis.Regular(xbb_bins, 0, 1, name="xbb")
diff_axis = hist.axis.Regular(50, -2, 2, name="diff")
cut_axis = hist.axis.StrCategory([], name="cut", growth=True)

legacy_label = "Legacy"

CUT_MAX_VAL = 9999.0


def get_toy_from_hist(h_hist, n_samples):
    """
    Get random values drawn from histogram
    """
    h, bins = h_hist.to_numpy()

    bin_midpoints = bins[:-1] + np.diff(bins) / 2
    cdf = np.cumsum(h)
    cdf = cdf / cdf[-1]
    values = np.random.rand(n_samples)  # noqa: NPY002
    value_bins = np.searchsorted(cdf, values)
    random_from_cdf = bin_midpoints[value_bins]
    return random_from_cdf


def get_toy_from_3d_hist(h_hist, n_samples):
    """
    Get random values drawn from histogram
    """
    h, x_bins, y_bins, z_bins = h_hist.to_numpy()

    x_bin_midpoints = x_bins[:-1] + np.diff(x_bins) / 2
    y_bin_midpoints = y_bins[:-1] + np.diff(y_bins) / 2
    z_bin_midpoints = z_bins[:-1] + np.diff(z_bins) / 2
    cdf = np.cumsum(h.ravel())
    cdf = cdf / cdf[-1]
    values = np.random.rand(n_samples)  # noqa: NPY002
    value_bins = np.searchsorted(cdf, values)
    x_idx, y_idx, z_idx = np.unravel_index(
        value_bins, (len(x_bin_midpoints), len(y_bin_midpoints), len(z_bin_midpoints))
    )
    random_from_cdf = np.column_stack(
        (x_bin_midpoints[x_idx], y_bin_midpoints[y_idx], z_bin_midpoints[z_idx])
    )

    return random_from_cdf


def get_dataframe(events_dict, year, bdt_model_name, bdt_config):
    """
    Get dataframe with H2TXbb,Mass,BDT and weight
    """
    bdt_model = xgb.XGBClassifier()
    bdt_model.load_model(fname=f"../boosted/bdt_trainings_run3/{bdt_model_name}/trained_bdt.model")
    make_bdt_dataframe = importlib.import_module(
        f".{bdt_config}", package="HH4b.boosted.bdt_trainings_run3"
    )

    bdt_events_dict = {}
    for key in events_dict:
        events = events_dict[key]
        bdt_events = make_bdt_dataframe.bdt_dataframe(events)
        preds = bdt_model.predict_proba(bdt_events)
        # inference
        bdt_events["bdt_score"] = preds[:, 0]

        # extra variables
        bdt_events["H2PNetMass"] = events["bbFatJetPNetMassLegacy"][1]
        bdt_events["H1Msd"] = events["bbFatJetMsd"][0]
        bdt_events["H1TXbb"] = events[f"bbFatJetPNetTXbb{legacy_label}"][0]
        bdt_events["H2TXbb"] = events[f"bbFatJetPNetTXbb{legacy_label}"][1]
        bdt_events["weight"] = events["finalWeight"].to_numpy()

        bdt_events["hlt"] = np.any(
            np.array(
                [events[trigger][0] for trigger in postprocessing.HLTs[year] if trigger in events]
            ),
            axis=0,
        )
        mask_hlt = bdt_events["hlt"] == 1

        # masks
        mask_presel = (
            (bdt_events["H1Msd"] > 30)
            & (bdt_events["H1Pt"] > 300)
            & (bdt_events["H2Pt"] > 250)
            & (bdt_events["H1TXbb"] > 0.8)
        )
        mask_mass = (bdt_events["H2PNetMass"] > 50) & (bdt_events["H2PNetMass"] < 250)
        bdt_events = bdt_events[(mask_mass) & (mask_hlt) & (mask_presel)]

        columns = ["bdt_score", "H2TXbb", "H2PNetMass", "weight"]
        bdt_events_dict[key] = bdt_events[columns]
    return bdt_events_dict


def sideband_fom(mass_data, mass_sig, cut_data, cut_sig, weight_data, weight_signal, mass_window):
    """
    Estimate background from SIDEBAND
    """
    mw_size = mass_window[1] - mass_window[0]

    # get yield in left sideband (half the size of the mass window)
    cut_mass_0 = (mass_data < mass_window[0]) & (mass_data > (mass_window[0] - mw_size / 2))
    # get yield in right sideband (half the size of the mass window)
    cut_mass_1 = (mass_data < mass_window[1] + mw_size / 2) & (mass_data > mass_window[1])
    # data yield in sideband
    nevents_bkg = np.sum(weight_data[(cut_mass_0 | cut_mass_1) & cut_data])

    cut_mass = (mass_sig >= mass_window[0]) & (mass_sig <= mass_window[1])
    # signal yield in Higgs mass window
    nevents_sig = np.sum(weight_signal[cut_sig & cut_mass])

    return nevents_sig, nevents_bkg


def abcd_fom(
    mass_data,
    mass_sig,
    mass_others,
    cut_data,
    cut_sig,
    cut_others,
    weight_data,
    weight_signal,
    weight_others,
    # definitions of mass values, BDT cut and weights for inverted Xbb regions (C,D)
    mass_inv_data,
    mass_inv_others,
    invcut_data,
    invcut_others,
    weight_inv_data,
    weight_inv_others,
    mass_window,
):
    """
    Estimate background from ABCD
    """
    # get A,B,C,D
    dicts = {"data": [], "others": []}

    cut_mass = (mass_data >= mass_window[0]) & (mass_data <= mass_window[1])
    cut_mass_invregion = (mass_inv_data >= mass_window[0]) & (mass_inv_data <= mass_window[1])
    dicts["data"] = [
        0,  # A
        np.sum(weight_data[~cut_mass & cut_data]),  # B,
        np.sum(weight_inv_data[cut_mass_invregion & invcut_data]),  # C
        np.sum(weight_inv_data[~cut_mass_invregion & invcut_data]),  # D
    ]

    if mass_others is not None:
        cut_mass = (mass_others >= mass_window[0]) & (mass_others <= mass_window[1])
        cut_mass_invregion = (mass_inv_others >= mass_window[0]) & (
            mass_inv_others <= mass_window[1]
        )

        dicts["others"] = [
            np.sum(weight_others[cut_mass & cut_others]),  # A
            np.sum(weight_others[~cut_mass & cut_others]),  # B
            np.sum(weight_inv_others[cut_mass_invregion & invcut_others]),  # C
            np.sum(weight_inv_others[~cut_mass_invregion & invcut_others]),  # D
        ]
        # subtract other backgrounds from data
        dmt = np.array(dicts["data"]) - np.array(dicts["others"])
    else:
        # get data
        dmt = np.array(dicts["data"])

    cut_mass = (mass_sig >= mass_window[0]) & (mass_sig <= mass_window[1])
    nevents_sig = np.sum(weight_signal[cut_sig & cut_mass])

    # C/D * B
    bqcd = dmt[2] * dmt[1] / dmt[3]
    nevents_bkg = bqcd + dicts["others"][0] if mass_others is not None else bqcd
    return nevents_sig, nevents_bkg


def main(args):
    data_dir = "24May24_v12_private_signal"
    input_dir = f"/ceph/cms/store/user/cmantill/bbbb/skimmer/{data_dir}"
    years = ["2022", "2022EE", "2023", "2023BPix"]

    samples_run3 = {
        year: {
            "data": [f"{key}_Run" for key in ["JetMET"]],
            "ttbar": ["TTto4Q", "TTto2L2Nu", "TTtoLNu2Q"],
            "diboson": ["ZZ", "WW", "WZ"],
            "vjets": ["Wto2Q-3Jets_HT", "Zto2Q-4Jets_HT"],
            "hh4b": ["GluGlutoHHto4B_kl-1p00_kt-1p00_c2-0p00_TuneCP5_13p6TeV?"],
        }
        for year in years
    }

    mass_var = "H2PNetMass"

    # get events for all years
    bdt_events_per_year = {}
    for year in years:
        bdt_events_per_year[year] = {}
        events_dict = postprocessing.load_run3_samples(
            input_dir=input_dir,
            year=year,
            legacy=True,
            samples_run3=samples_run3,
            reorder_txbb=True,
            txbb=f"bbFatJetPNetTXbb{legacy_label}",
        )
        bdt_events_per_year[year] = get_dataframe(
            events_dict, year, args.bdt_model_name, args.bdt_config
        )
    bdt_events_dict, _ = postprocessing.combine_run3_samples(
        bdt_events_per_year,
        ["data", "ttbar", "vjets", "diboson", "hh4b"],
        years_run3=years,
        bg_keys=["ttbar", "vjets", "diboson"],
    )
    # define "others"
    bdt_events_dict["others"] = pd.concat(
        [bdt_events_dict[key] for key in ["ttbar", "vjets", "diboson"]]
    )

    ntoys = args.ntoys
    print(f"Number of toys {ntoys}")

    mass_window = [args.mass_low, args.mass_high]

    bdt_cuts = np.linspace(0.8, 1, int(bdt_bins * 0.2 + 1))[:-1]

    xbb_cuts = np.linspace(0.9, 1, int(xbb_bins * 0.1 + 1))[:-1]

    # define fail region for ABCD
    bdt_fail = 0.03

    # fixed signal k-factor
    kfactor_signal = args.signal
    print(f"Fixed factor by which to scale signal: {kfactor_signal}")

    #################################################
    # Get optimal cut from real data with ABCD method
    #################################################
    xbb_cuts_data = []
    bdt_cuts_data = []
    figure_of_merits = []
    for xbb_cut in xbb_cuts:
        for bdt_cut in bdt_cuts:

            nevents_sig, nevents_bkg = abcd_fom(
                mass_data=bdt_events_dict["data"][mass_var],
                mass_sig=bdt_events_dict["hh4b"][mass_var],
                mass_others=bdt_events_dict["others"][mass_var],
                cut_data=(bdt_events_dict["data"]["bdt_score"] >= bdt_cut)
                & (bdt_events_dict["data"]["H2TXbb"] >= xbb_cut),
                cut_sig=(bdt_events_dict["hh4b"]["bdt_score"] >= bdt_cut)
                & (bdt_events_dict["hh4b"]["H2TXbb"] >= xbb_cut),
                cut_others=(bdt_events_dict["others"]["bdt_score"] >= bdt_cut)
                & (bdt_events_dict["others"]["H2TXbb"] >= xbb_cut),
                weight_data=bdt_events_dict["data"]["weight"],
                weight_signal=bdt_events_dict["hh4b"]["weight"] * kfactor_signal,
                weight_others=bdt_events_dict["others"]["weight"],
                # INVERTED stuff
                mass_inv_data=bdt_events_dict["data"][mass_var],
                mass_inv_others=bdt_events_dict["others"][mass_var],
                invcut_data=(bdt_events_dict["data"]["bdt_score"] > bdt_fail)
                & (bdt_events_dict["data"]["H2TXbb"] < xbb_cut),  # fail region
                invcut_others=(bdt_events_dict["others"]["bdt_score"] > bdt_fail)
                & (bdt_events_dict["others"]["H2TXbb"] < xbb_cut),
                weight_inv_data=bdt_events_dict["data"]["weight"],
                weight_inv_others=bdt_events_dict["others"]["weight"],
                mass_window=mass_window,
            )
            soversb = nevents_sig / np.sqrt(nevents_bkg + nevents_sig)
            nevents_sideband = np.sum(
                (
                    (bdt_events_dict["data"][mass_var] < mass_window[0])
                    | (bdt_events_dict["data"][mass_var] > mass_window[1])
                )
                & (bdt_events_dict["data"]["bdt_score"] >= bdt_cut)
            )
            if nevents_sig > 0.5 and nevents_bkg >= 2 and nevents_sideband >= 12:
                bdt_cuts_data.append(bdt_cut)
                xbb_cuts_data.append(xbb_cut)
                figure_of_merits.append(soversb)
    sensitivity_data = 0
    if len(bdt_cuts_data) > 0:
        bdt_cuts_data = np.array(bdt_cuts_data)
        xbb_cuts_data = np.array(xbb_cuts_data)
        figure_of_merits = np.array(figure_of_merits)
        biggest = np.argmax(figure_of_merits)

        optimal_xbb_cut_data = xbb_cuts_data[biggest]
        optimal_bdt_cut_data = bdt_cuts_data[biggest]
        sensitivity_data = figure_of_merits[biggest]

        print(
            f"Optimal Cut Real Data: Xbb:{optimal_xbb_cut_data:.3f} BDT:{optimal_bdt_cut_data:.2f} S/sqrt(S+B):{sensitivity_data:.2f}"
        )

    ###################
    # TOYS
    ###################

    h_pull = hist.Hist(diff_axis)
    h_pull_s = hist.Hist(diff_axis)
    h_pull_b = hist.Hist(diff_axis)
    h_pull_sb = hist.Hist(diff_axis)
    h_diff = hist.Hist(diff_axis)
    h_diff_s = hist.Hist(diff_axis)
    h_diff_b = hist.Hist(diff_axis)
    pull_array = []
    pull_s_array = []
    pull_b_array = []
    pull_sb_array = []
    diff_array = []
    diff_s_array = []
    diff_b_array = []

    # create toy from data mass distribution
    h_mass = hist.Hist(mass_axis)
    h_mass.fill(bdt_events_dict["data"][mass_var])
    h_xbb = hist.Hist(xbb_axis)
    h_xbb.fill(bdt_events_dict["data"]["H2TXbb"])
    h_bdt = hist.Hist(bdt_axis)
    h_bdt.fill(bdt_events_dict["data"]["bdt_score"])

    # make 3d histogram for signal
    h_mass_xbb_bdt = hist.Hist(mass_axis, xbb_axis, bdt_axis)
    h_mass_xbb_bdt.fill(
        mass=bdt_events_dict["hh4b"][mass_var],
        xbb=bdt_events_dict["hh4b"]["H2TXbb"],
        bdt=bdt_events_dict["hh4b"]["bdt_score"],
        weight=bdt_events_dict["hh4b"]["weight"] * kfactor_signal,
    )

    bdt_events_sig = bdt_events_dict["hh4b"]

    integral = np.sum(h_mass.values())
    integral_signal = np.sum(h_mass_xbb_bdt.values())
    print(f"Mean number of background events to draw from data: {integral}")
    print(f"Mean number of signal events to inject: {integral_signal}")

    for itoy in range(ntoys):
        n_samples = np.random.poisson(integral)  # noqa: NPY002
        mass_toy_b = get_toy_from_hist(h_mass, n_samples)
        xbb_toy_b = get_toy_from_hist(h_xbb, n_samples)
        bdt_toy_b = get_toy_from_hist(h_bdt, n_samples)
        weight_toy_b = np.ones(n_samples)

        n_signal_samples = np.random.poisson(integral_signal)  # noqa: NPY002
        mass_xbb_bdt_toy_s = get_toy_from_3d_hist(h_mass_xbb_bdt, n_signal_samples)
        mass_toy_s = mass_xbb_bdt_toy_s[:, 0]
        xbb_toy_s = mass_xbb_bdt_toy_s[:, 1]
        bdt_toy_s = mass_xbb_bdt_toy_s[:, 2]
        weight_toy_s = np.ones(n_signal_samples)

        print(f"Number of background events for toy {itoy}: {n_samples}")
        print(f"Number of signal events for toy {itoy}: {n_signal_samples}")

        # build toy = data + injected signal
        mass_toy = np.concatenate([mass_toy_b, mass_toy_s])
        xbb_toy = np.concatenate([xbb_toy_b, xbb_toy_s])
        bdt_toy = np.concatenate([bdt_toy_b, bdt_toy_s])
        weight_toy = np.ones(n_samples + n_signal_samples)

        # perform optimization for toy
        bdt_cuts_toys = []
        xbb_cuts_toys = []
        figure_of_merit_method_toys = []
        figure_of_merit_true_toys = []
        figure_of_merit_toys = []

        signal_toys = []
        background_toys = []
        truesignal_toys = []
        truebackground_toys = []

        if not args.optimize:
            # DO NOT OPTIMIZE choose always the same cut (from data) for the toy
            xbb_cuts = [optimal_xbb_cut_data]
            bdt_cuts = [optimal_bdt_cut_data]
        for xbb_cut in xbb_cuts:
            for bdt_cut in bdt_cuts:

                # number of signal events in toy
                s_from_toy = np.sum(
                    weight_toy_s[
                        (mass_toy_s >= mass_window[0])
                        & (mass_toy_s <= mass_window[1])
                        & (bdt_toy_s >= bdt_cut)
                        & (xbb_toy_s >= xbb_cut)
                    ]
                )
                # number of background events in toy
                b_from_toy = np.sum(
                    weight_toy_b[
                        (mass_toy_b >= mass_window[0])
                        & (mass_toy_b <= mass_window[1])
                        & (bdt_toy_b >= bdt_cut)
                        & (xbb_toy_b >= xbb_cut)
                    ]
                )

                # TRUE number of signal events (from MC) in signal mass window, bdt cut and xbb cut
                cut_mass_sig = (bdt_events_sig[mass_var] >= mass_window[0]) & (
                    bdt_events_sig[mass_var] <= mass_window[1]
                )
                nevents_sig_true = np.sum(
                    (bdt_events_sig["weight"] * kfactor_signal)[
                        (bdt_events_sig["bdt_score"] >= bdt_cut)
                        & (bdt_events_sig["H2TXbb"] >= xbb_cut)
                        & cut_mass_sig
                    ]
                )

                # TRUE number of bkg events from integrating 1D histograms
                mass_integral_frac = (
                    h_mass.integrate("mass", mass_window[0] * 1j, mass_window[1] * 1j) / integral
                )
                xbb_integral_frac = h_xbb.integrate("xbb", xbb_cut * 1j, 1j) / integral
                bdt_integral_frac = h_bdt.integrate("bdt", bdt_cut * 1j, 1j) / integral

                nevents_bkg_true = (
                    integral * mass_integral_frac * xbb_integral_frac * bdt_integral_frac
                )

                # estimate of signal events and background toy events from ABCD METHOD
                _, nevents_bkg_estimate_abcd = abcd_fom(
                    mass_data=mass_toy,
                    mass_sig=bdt_events_sig[mass_var],
                    mass_others=None,
                    cut_data=(bdt_toy >= bdt_cut) & (xbb_toy >= xbb_cut),
                    cut_sig=(bdt_events_sig["bdt_score"] >= bdt_cut)
                    & (bdt_events_sig["H2TXbb"] >= xbb_cut),
                    cut_others=None,
                    weight_data=weight_toy,
                    weight_signal=bdt_events_sig["weight"] * kfactor_signal,
                    weight_others=None,
                    # definitions of mass values, BDT cut and weights for inverted Xbb regions (C,D)
                    mass_inv_data=mass_toy,
                    mass_inv_others=None,
                    invcut_data=(xbb_toy < xbb_cut) & (bdt_toy > bdt_fail),
                    invcut_others=None,
                    weight_inv_data=weight_toy,
                    weight_inv_others=None,
                    mass_window=mass_window,
                )
                if args.method == "sideband":
                    # estimate of background events from SIDEBAND METHOD
                    _, nevents_bkg_estimate_method = sideband_fom(
                        mass_data=mass_toy,
                        mass_sig=bdt_events_sig[mass_var],
                        cut_data=(bdt_toy >= bdt_cut) & (xbb_toy >= xbb_cut),
                        cut_sig=(bdt_events_sig["bdt_score"] >= bdt_cut)
                        & (bdt_events_sig["H2TXbb"] >= xbb_cut),
                        weight_data=weight_toy,
                        weight_signal=bdt_events_sig["weight"] * kfactor_signal,
                        mass_window=mass_window,
                    )
                elif args.method == "abcd":
                    nevents_bkg_estimate_method = nevents_bkg_estimate_abcd

                s_extract_abcd = (s_from_toy + b_from_toy) - nevents_bkg_estimate_abcd

                nevents_sideband = np.sum(
                    weight_toy[
                        ((mass_toy < mass_window[0]) | (mass_toy > mass_window[1]))
                        & (bdt_toy >= bdt_cut)
                        & (xbb_toy >= xbb_cut)
                    ]
                )

                # NOTE: here optimizing by soversb but can change the figure of merit...
                if (
                    nevents_sig_true > 0.5
                    and nevents_bkg_estimate_method >= 2
                    and nevents_sideband >= 12
                ):
                    bdt_cuts_toys.append(bdt_cut)
                    xbb_cuts_toys.append(xbb_cut)

                    soversb_method = nevents_sig_true / np.sqrt(
                        nevents_sig_true + nevents_bkg_estimate_method
                    )
                    soversb_true = nevents_sig_true / np.sqrt(nevents_sig_true + nevents_bkg_true)
                    soversb_toy = s_extract_abcd / np.sqrt(
                        s_extract_abcd + nevents_bkg_estimate_abcd
                    )

                    figure_of_merit_method_toys.append(soversb_method)
                    figure_of_merit_true_toys.append(soversb_true)
                    figure_of_merit_toys.append(soversb_toy)

                    signal_toys.append(s_extract_abcd)
                    background_toys.append(nevents_bkg_estimate_abcd)
                    truebackground_toys.append(nevents_bkg_true)
                    truesignal_toys.append(nevents_sig_true)

        # choose "optimal" bdt and xbb cut, check if it gives the expected sensitivity
        optimal_bdt_cut = 0
        optimal_xbb_cut = 0
        if len(bdt_cuts_toys) > 0:
            bdt_cuts_toys = np.array(bdt_cuts_toys)
            xbb_cuts_toys = np.array(xbb_cuts_toys)
            figure_of_merit_toys = np.array(figure_of_merit_toys)
            biggest = np.argmax(figure_of_merit_method_toys)
            truesignal_toys = np.array(truesignal_toys)

            optimal_bdt_cut = bdt_cuts_toys[biggest]
            optimal_xbb_cut = xbb_cuts_toys[biggest]

            compare_to_s = truesignal_toys[biggest]
            compare_to = figure_of_merit_true_toys[biggest]
            compare_to_b = truebackground_toys[biggest]

            print(
                f" Optimal {optimal_xbb_cut:.3f} {optimal_bdt_cut:.2f}, FOM: {figure_of_merit_method_toys[biggest]:.2f} \n"
                + f" S Extract: {signal_toys[biggest]:.3f}, S True: {compare_to_s:.3f} \n"
                + f" B Extract {background_toys[biggest]:.2f}, B True: {truebackground_toys[biggest]:.3f} \n"
                + f" S/sqrt(S+B) Extract: {figure_of_merit_toys[biggest]:.2f}, S/sqrt(S+B) True: {compare_to:.2f} \n"
            )

            pull = (figure_of_merit_toys[biggest] - compare_to) / compare_to
            diff = figure_of_merit_toys[biggest] - compare_to

            pull_s = (signal_toys[biggest] - compare_to_s) / compare_to_s
            diff_s = signal_toys[biggest] - compare_to_s

            pull_b = (background_toys[biggest] - compare_to_b) / compare_to_b
            diff_b = background_toys[biggest] - compare_to_b

<<<<<<< HEAD
            pull_sb = (signal_toys[biggest] - compare_to_s) * signal_toys[biggest] / np.sqrt(signal_toys[biggest] + background_toys[biggest])
=======
            pull_sb = (signal_toys[biggest] - compare_to_s) / np.sqrt(
                signal_toys[biggest] + background_toys[biggest]
            )
>>>>>>> fbaeadcf

            pull_array.append(pull)
            pull_s_array.append(pull_s)
            pull_b_array.append(pull_b)
            diff_array.append(diff)
            diff_s_array.append(diff_s)
            diff_b_array.append(diff_b)
            pull_sb_array.append(pull_sb)

            h_pull.fill(pull)
            h_diff.fill(diff)

            h_pull_s.fill(pull_s)
            h_diff_s.fill(diff_s)

            h_pull_b.fill(pull_b)
            h_diff_b.fill(diff_b)

            h_pull_sb.fill(pull_sb)

            # for this toy the BDT and Xbb cut are
            print(f"{itoy} Optimal cuts: Xbb ", optimal_xbb_cut, "BDT ", optimal_bdt_cut)

    # plot diff
    pull_array = np.array(pull_array)
    pull_s_array = np.array(pull_s_array)
    pull_b_array = np.array(pull_b_array)
    pull_sb_array = np.array(pull_sb_array)
    diff_array = np.array(diff_array)
    diff_s_array = np.array(diff_s_array)
    diff_b_array = np.array(diff_b_array)

    gaus_fit = {
        "pull": [np.mean(pull_array), np.std(pull_array)],
        "pull_s": [np.mean(pull_s_array), np.std(pull_s_array)],
        "pull_b": [np.mean(pull_b_array), np.std(pull_b_array)],
        "pull_sb": [np.mean(pull_sb_array), np.std(pull_sb_array)],
        "diff": [np.mean(diff_array), np.std(diff_array)],
        "diff_s": [np.mean(diff_s_array), np.std(diff_s_array)],
        "diff_b": [np.mean(diff_b_array), np.std(diff_b_array)],
    }

    def plot_h(h_hist, xlabel, plot_name, xlim, gaus_label):
        fig, ax = plt.subplots(1, 1, figsize=(12, 8))
        mu, sigma = gaus_fit[gaus_label]
        hep.histplot(
            h_hist,
            ax=ax,
            label=f"Mean: {mu:.2f}",
        )
        ax.set_xlabel(xlabel)
        plot_title = r"Injected S, S from MC $\times$ " + f"{kfactor_signal}"
        legend_title = f"{ntoys} toys"
        ax.set_title(plot_title)
        ax.set_ylabel("Density")
        ax.set_xlim(xlim)
        ax.legend(title=legend_title)
        plt.tight_layout()
        fig.savefig(f"templates/toybyxbb_{args.method}_{args.tag}_{plot_name}.png")

    plot_h(
        h_diff,
        r"$(S_{t}/\sqrt{S_{t}+B_{t}} - S/\sqrt{S+B})$",
        "soverb_diff",
        [-2, 2],
        "diff",
    )
    plot_h(
        h_diff_s,
        r"$S_{t} - S$",
        "s_diff",
        [-2, 2],
        "diff_s",
    )
    plot_h(
        h_diff_b,
        r"$B_{t} - B$",
        "b_diff",
        [-2, 2],
        "diff_b",
    )

    plot_h(
        h_pull,
        r"$(S_{t}/\sqrt{S_{t}+B_{t}} - S/\sqrt{S+B}) / S/\sqrt{S+B}$",
        "soverb",
        [-2, 2],
        "pull",
    )
    plot_h(
        h_pull_s,
        r"$(S_{t} - S)/S$",
        "s",
        [-2, 2],
        "pull_s",
    )
    plot_h(
        h_pull_b,
        r"$(B_{t} - B)/B$",
        "b",
        [-2, 2],
        "pull_b",
    )
    plot_h(
        h_pull_sb,
        r"$(S_{t} - S)S_{t}/\sqrt{S_{t}+B_{t}}$",
        "sb",
        [-2, 2],
        "pull_sb",
    )


if __name__ == "__main__":
    parser = argparse.ArgumentParser()
    parser.add_argument(
        "--bdt-model-name",
        help="model name",
        type=str,
        default="24Apr21_legacy_vbf_vars",
    )
    parser.add_argument(
        "--bdt-config",
        default="24Apr21_legacy_vbf_vars",
        help="config name in case model name is different",
        type=str,
    )
    parser.add_argument(
        "--method", required=True, choices=["sideband", "abcd"], help="method to test"
    )
    parser.add_argument(
        "--ntoys",
        help="number of toys",
        type=int,
        default=1,
    )
    parser.add_argument(
        "--mass-low",
        help="low mass window",
        type=float,
        default=110,
    )
    parser.add_argument(
        "--mass-high",
        help="high mass window",
        type=float,
        default=140,
    )
    parser.add_argument(
        "--signal",
        help="Factor by which to scale signal MC",
        type=float,
        default=20,
    )
    parser.add_argument("--tag", help="tag test", required=True, type=str)
    run_utils.add_bool_arg(
        parser,
        "optimize",
        default=False,
        help="Optimize cuts for toys (otherwise just take best from data)",
    )
    args = parser.parse_args()
    main(args)<|MERGE_RESOLUTION|>--- conflicted
+++ resolved
@@ -544,13 +544,9 @@
             pull_b = (background_toys[biggest] - compare_to_b) / compare_to_b
             diff_b = background_toys[biggest] - compare_to_b
 
-<<<<<<< HEAD
-            pull_sb = (signal_toys[biggest] - compare_to_s) * signal_toys[biggest] / np.sqrt(signal_toys[biggest] + background_toys[biggest])
-=======
-            pull_sb = (signal_toys[biggest] - compare_to_s) / np.sqrt(
+            pull_sb = (signal_toys[biggest] - compare_to_s) * signal_toys[biggest] / np.sqrt(
                 signal_toys[biggest] + background_toys[biggest]
             )
->>>>>>> fbaeadcf
 
             pull_array.append(pull)
             pull_s_array.append(pull_s)
