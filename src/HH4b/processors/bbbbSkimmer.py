"""
Skimmer for bbbb analysis with FatJets.
Author(s): Raghav Kansal, Cristina Suarez
"""
from __future__ import annotations

import logging
import time
from collections import OrderedDict
from copy import deepcopy

import awkward as ak
import numpy as np
import vector
from coffea import processor
from coffea.analysis_tools import PackedSelection, Weights

import HH4b

from . import utils
from .corrections import (
    JECs,
    add_pileup_weight,
    add_trig_weights,
    get_jetveto_event,
)
from .GenSelection import gen_selection_Hbb, gen_selection_HHbbbb, gen_selection_Top
from .objects import (
    get_ak8jets,
    good_ak8jets,
    good_electrons,
    good_muons,
    veto_electrons,
    veto_electrons_run2,
    veto_muons,
    veto_muons_run2,
)
from .SkimmerABC import SkimmerABC
from .utils import P4, PAD_VAL, add_selection, pad_val

# mapping samples to the appropriate function for doing gen-level selections
gen_selection_dict = {
    "HHto4B": gen_selection_HHbbbb,
    "HToBB": gen_selection_Hbb,
    "TTto4Q": gen_selection_Top,
}

logger = logging.getLogger(__name__)
logger.setLevel(logging.INFO)


class bbbbSkimmer(SkimmerABC):
    """
    Skims nanoaod files, saving selected branches and events passing preselection cuts
    (and triggers for data).
    """

    # key is name in nano files, value will be the name in the skimmed output
    skim_vars = {  # noqa: RUF012
        "Jet": {
            **P4,
            "rawFactor": "rawFactor",
        },
        "Lepton": {
            **P4,
            "id": "Id",
        },
        "FatJet": {
            **P4,
            "msoftdrop": "Msd",
            "Txbb": "PNetXbb",
            "Txjj": "PNetXjj",
            "Tqcd": "PNetQCD",
            "TQCDb": "PNetQCD1HF",
            "TQCDbb": "PNetQCD2HF",
            "TQCDothers": "PNetQCD0HF",
            "particleNet_mass": "PNetMass",
            "particleNet_massraw": "PNetMassRaw",
            "t32": "Tau3OverTau2",
            "rawFactor": "rawFactor",
        },
        "GenHiggs": P4,
        "Event": {
            "run": "run",
            "event": "event",
            "luminosityBlock": "luminosityBlock",
        },
        "Pileup": {
            "nPU",
        },
        "TriggerObject": {
            "pt": "Pt",
            "eta": "Eta",
            "phi": "Phi",
            "filterBits": "Bit",
        },
    }

    preselection = {  # noqa: RUF012
        "fatjet_pt": 270,
        "fatjet_msd": 60,
        "fatjet_mreg": 60,
        "Txbb0": 0.8,
    }

    def __init__(
        self,
        xsecs=None,
        save_systematics=False,
        region="signal",
        save_array=False,
        nano_version="v12",
    ):
        super().__init__()

        self.XSECS = xsecs if xsecs is not None else {}  # in pb

        # HLT selection
        HLTs = {
            "signal": {
                "2018": [
                    "PFJet500",
                    "AK8PFJet500",
                    "AK8PFJet360_TrimMass30",
                    "AK8PFJet380_TrimMass30",
                    "AK8PFJet400_TrimMass30",
                    "AK8PFHT750_TrimMass50",
                    "AK8PFHT800_TrimMass50",
                    "PFHT1050",
                ],
                "2022": [
                    "AK8PFJet250_SoftDropMass40_PFAK8ParticleNetBB0p35",
                    "AK8PFJet425_SoftDropMass40",
                ],
                "2022EE": [
                    "AK8PFJet250_SoftDropMass40_PFAK8ParticleNetBB0p35",
                    "AK8PFJet425_SoftDropMass40",
                ],
                "2023": [
                    "AK8PFJet250_SoftDropMass40_PFAK8ParticleNetBB0p35",
                    "AK8PFJet230_SoftDropMass40_PNetBB0p06",
                    "AK8PFJet230_SoftDropMass40",
                    "AK8PFJet425_SoftDropMass40",
                    "AK8PFJet420_MassSD30",
                ],
                "2023BPix": [
                    "AK8PFJet250_SoftDropMass40_PFAK8ParticleNetBB0p35",
                    "AK8PFJet230_SoftDropMass40_PNetBB0p06",
                    "AK8PFJet230_SoftDropMass40",
                    "AK8PFJet425_SoftDropMass40",
                    "AK8PFJet420_MassSD30",
                ],
            },
            "semilep-tt": {
                "2022": [
                    "Ele32_WPTight_Gsf",
                    "IsoMu27",
                ],
                "2022EE": [
                    "Ele32_WPTight_Gsf",
                    "IsoMu27",
                ],
                "2023": [
                    "Ele32_WPTight_Gsf",
                    "IsoMu27",
                ],
                "2023BPix": [
                    "Ele32_WPTight_Gsf",
                    "IsoMu27",
                ],
            },
            "had-tt": {
                "2022": [
                    "AK8PFJet425_SoftDropMass40",
                    "AK8PFJet250_SoftDropMass40_PFAK8ParticleNetBB0p35",
                ],
                "2022EE": [
                    "AK8PFJet425_SoftDropMass40",
                    "AK8PFJet250_SoftDropMass40_PFAK8ParticleNetBB0p35",
                ],
                "2023": [
                    "AK8PFJet425_SoftDropMass40",
                    "AK8PFJet250_SoftDropMass40_PFAK8ParticleNetBB0p35",
                    "AK8PFJet230_SoftDropMass40",
                    "AK8PFJet230_SoftDropMass40_PNetBB0p06",
                ],
                "2023BPix": [
                    "AK8PFJet230_SoftDropMass40",
                    "AK8PFJet230_SoftDropMass40_PNetBB0p06",
                ],
            },
        }

        self.HLTs = HLTs[region]

        self._systematics = save_systematics

        self.jecs = HH4b.hh_vars.jecs

        self._nano_version = nano_version

        # https://twiki.cern.ch/twiki/bin/viewauth/CMS/MissingETOptionalFiltersRun2#Run_3_recommendations
        self.met_filters = [
            "goodVertices",
            "globalSuperTightHalo2016Filter",
            "EcalDeadCellTriggerPrimitiveFilter",
            "BadPFMuonFilter",
            "BadPFMuonDzFilter",
            "eeBadScFilter",
            "ecalBadCalibFilter",
        ]

        """
        signal region:
        - HLT OR for both data and MC
          - in Run-2 only applied for data
        - >=2 AK8 jets
        - >=2 AK8 jets with pT>250
        - >=2 AK8 jets with mSD>60 or mReg>60
        - >=1 bb AK8 jets (ordered by TXbb) with TXbb > 0.8
        - 0 veto leptons
        semilep-tt region:
        - HLT OR for both data and MC
        - >=1 "good" isolated lepton with pT>50
        - >=1 AK8 jets with pT>250, mSD>50
        - MET > 50
        - >=1 AK4 jet with medium DeepJet
        had tt region:
        - HLT OR for both data and MC
        - == 2 AK8 jets with pT>450 and mSD>50
        - == 2 AK8 jets with Xbb>0.1
        - == 2 AK8 jets with Tau3OverTau2<0.46
        """
        self._region = region

        self._accumulator = processor.dict_accumulator({})

        # save arrays (for dask accumulator)
        self._save_array = save_array

        logger.info(f"Running skimmer with systematics {self._systematics}")

    @property
    def accumulator(self):
        return self._accumulator

    def process(self, events: ak.Array):
        """Runs event processor for different types of jets"""

        start = time.time()
        print("Starting")
        print("# events", len(events))

        year = events.metadata["dataset"].split("_")[0]
        is_run3 = year in ["2022", "2022EE", "2023", "2023BPix"]
        dataset = "_".join(events.metadata["dataset"].split("_")[1:])

        isData = not hasattr(events, "genWeight")
        isSignal = "HHTobbbb" in dataset or "HHto4B" in dataset

        if isSignal:
            # take only signs of gen-weights for HH samples
            # TODO: cross check when new samples arrive
            gen_weights = np.sign(events["genWeight"])
        elif not isData:
            gen_weights = events["genWeight"].to_numpy()
        else:
            gen_weights = None

        n_events = len(events) if isData else np.sum(gen_weights)
        selection = PackedSelection()

        cutflow = OrderedDict()
        cutflow["all"] = n_events

        selection_args = (selection, cutflow, isData, gen_weights)

        # JEC factory loader
        JEC_loader = JECs(year)

        #########################
        # Object definitions
        #########################
        print("starting object selection", f"{time.time() - start:.2f}")

        # run = events.run.to_numpy()

        if is_run3:
            veto_muon_sel = veto_muons(events.Muon)
            veto_electron_sel = veto_electrons(events.Electron)
        else:
            veto_muon_sel = veto_muons_run2(events.Muon)
            veto_electron_sel = veto_electrons_run2(events.Electron)

        if self._region != "signal":
            good_muon_sel = good_muons(events.Muon)
            muons = events.Muon[good_muon_sel]
            muons["id"] = muons.charge * (13)

            good_electron_sel = good_electrons(events.Electron)
            electrons = events.Electron[good_electron_sel]
            electrons["id"] = electrons.charge * (11)

        num_jets = 4
        jets, jec_shifted_jetvars = JEC_loader.get_jec_jets(
            events,
            events.Jet,
            year,
            isData,
            jecs=self.jecs,
            fatjets=False,
            applyData=True,
            dataset=dataset,
            nano_version=self._nano_version,
        )

        if JEC_loader.met_factory is not None:
            met = JEC_loader.met_factory.build(events.MET, jets, {}) if isData else events.MET
        else:
            met = events.MET

        print("ak4 JECs", f"{time.time() - start:.2f}")
        jets_sel = (jets.pt > 15) & (jets.isTight) & (abs(jets.eta) < 4.7)
        if not is_run3:
            jets_sel = jets_sel & ((jets.pt >= 50) | (jets.puId >= 6))

        jets = jets[jets_sel]
        ht = ak.sum(jets.pt, axis=1)
        print("ak4", f"{time.time() - start:.2f}")

        num_fatjets = 3  # number to save
        num_fatjets_cut = 2  # number to consider for selection
        fatjets = get_ak8jets(events.FatJet)
        fatjets, jec_shifted_fatjetvars = JEC_loader.get_jec_jets(
            events,
            fatjets,
            year,
            isData,
            jecs=self.jecs,
            fatjets=True,
            applyData=True,
            dataset=dataset,
            nano_version=self._nano_version,
        )
        print("ak8 JECs", f"{time.time() - start:.2f}")
        fatjets_sel = good_ak8jets(fatjets)
        fatjets = fatjets[fatjets_sel]
        # fatjets ordered by xbb
        fatjets_xbb = fatjets[ak.argsort(fatjets.Txbb, ascending=False)]

        # VBF objects
        vbf_jets = jets[(jets.pt > 25) & (jets.delta_r(ak.firsts(fatjets_xbb)) > 1.2)]
        vbf_jet_0 = vbf_jets[:, 0:1]
        vbf_jet_1 = vbf_jets[:, 1:2]
        vbf_mass = (ak.firsts(vbf_jet_0) + ak.firsts(vbf_jet_1)).mass
        vbf_deta = abs(ak.firsts(vbf_jet_0).eta - ak.firsts(vbf_jet_1).eta)

        # JMSR
        # jmsr_shifted_vars = get_jmsr(fatjets_xbb, 2, year, isData)

        #########################
        # Save / derive variables
        #########################

        # Gen variables - saving HH and bbbb 4-vector info
        genVars = {}
        for d in gen_selection_dict:
            if d in dataset:
                vars_dict = gen_selection_dict[d](events, jets, fatjets_xbb, selection_args, P4)
                genVars = {**genVars, **vars_dict}

        # used for normalization to cross section below
        gen_selected = (
            selection.all(*selection.names)
            if len(selection.names)
            else np.ones(len(events)).astype(bool)
        )
        logging.info(f"Passing gen selection: {np.sum(gen_selected)} / {len(events)}")

        # Jet variables
        jet_skimvars = self.skim_vars["Jet"]
        if self._nano_version == "v12":
            jet_skimvars = {
                **jet_skimvars,
                "btagDeepFlavB": "btagDeepFlavB",
                "btagPNetB": "btagPNetB",
                "btagPNetCvB": "btagPNetCvB",
                "btagPNetCvL": "btagPNetCvL",
                "btagPNetQvG": "btagPNetQvG",
                "btagRobustParTAK4B": "btagRobustParTAK4B",
            }
        if not isData:
            jet_skimvars = {
                **jet_skimvars,
                "pt_gen": "MatchedGenJetPt",
            }

        ak4JetVars = {
            f"ak4Jet{key}": pad_val(jets[var], num_jets, axis=1)
            for (var, key) in self.skim_vars["Jet"].items()
        }

        # FatJet variables
        fatjet_skimvars = self.skim_vars["FatJet"]
        if not isData:
            fatjet_skimvars = {
                **fatjet_skimvars,
                "pt_gen": "MatchedGenJetPt",
            }
        if self._nano_version == "v12_private":
            fatjet_skimvars = {
                **fatjet_skimvars,
                "Txbb_legacy": "PNetXbbLegacy",
                "particleNet_mass_legacy": "PNetMassLegacy",
            }
        if self._nano_version == "v12_private" or self._nano_version == "v12":
            fatjet_skimvars = {
                **fatjet_skimvars,
                "particleNetWithMass_TvsQCD": "particleNetWithMass_TvsQCD",
            }

        ak8FatJetVars = {
            f"ak8FatJet{key}": pad_val(fatjets[var], num_fatjets, axis=1)
            for (var, key) in fatjet_skimvars.items()
        }
        # FatJet ordered by bb
        bbFatJetVars = {
            f"bbFatJet{key}": pad_val(fatjets_xbb[var], 2, axis=1)
            for (var, key) in fatjet_skimvars.items()
        }
        print("Jet vars", f"{time.time() - start:.2f}")

        """
        if self._region == "signal":
            # Jet JEC variables
            for var in ["pt"]:
                key = self.skim_vars["Jet"][var]
                for shift, vals in jec_shifted_jetvars[var].items():
                    if shift != "":
                        ak4JetVars[f"ak4Jet{key}_{shift}"] = pad_val(vals, num_jets, axis=1)

            # FatJet JEC variables
            for var in ["pt"]:
                key = self.skim_vars["FatJet"][var]
                for shift, vals in jec_shifted_fatjetvars[var].items():
                    if shift != "":
                        # TODO: add also for bb jets
                        ak8FatJetVars[f"ak8FatJet{key}_{shift}"] = pad_val(vals, num_fatjets, axis=1)
        """

        """
        # JMSR variables
        # TODO: add pnetmass
        for var in ["msoftdrop"]:
            key = self.skim_vars["FatJet"][var]
            for shift, vals in jmsr_shifted_vars[var].items():
                # overwrite saved mass vars with corrected ones
                label = "" if shift == "" else "_" + shift
                # do not save other variations for now
                if shift != "": continue
                bbFatJetVars[f"bbFatJet{key}{label}"] = vals
        """

        met_pt = met.pt

        eventVars = {
            key: events[val].to_numpy()
            for key, val in self.skim_vars["Event"].items()
            if key in events.fields
        }
        eventVars["MET_pt"] = met_pt.to_numpy()
        eventVars["ht"] = ht.to_numpy()
        eventVars["nJets"] = ak.sum(jets_sel, axis=1).to_numpy()
        eventVars["nFatJets"] = ak.sum(fatjets_sel, axis=1).to_numpy()

        cut_vbf = (vbf_mass > 500) & (vbf_deta > 4.0)
        eventVars["vbfVeto"] = (~cut_vbf).to_numpy().astype(int)

        if isData:
            pileupVars = {key: np.ones(len(events)) * PAD_VAL for key in self.skim_vars["Pileup"]}
        else:
            pileupVars = {key: events.Pileup[key].to_numpy() for key in self.skim_vars["Pileup"]}
        pileupVars = {**pileupVars, "nPV": events.PV["npvs"].to_numpy()}

        # Trigger variables
        HLTs = deepcopy(self.HLTs[year])
        if is_run3:
            # add extra paths as variables
            HLTs.extend(
                [
                    "QuadPFJet70_50_40_35_PFBTagParticleNet_2BTagSum0p65",
                    "PFHT1050",
                    "AK8PFJet230_SoftDropMass40_PFAK8ParticleNetBB0p35",
                    "AK8PFJet250_SoftDropMass40_PFAK8ParticleNetBB0p35",
                    "AK8PFJet275_SoftDropMass40_PFAK8ParticleNetBB0p35",
                    "AK8PFJet230_SoftDropMass40",
                    "AK8PFJet425_SoftDropMass40",
                    "AK8DiPFJet250_250_MassSD50",
                    "AK8DiPFJet260_260_MassSD30",
                    "AK8PFJet230_SoftDropMass40_PNetBB0p06",
                    "AK8PFJet230_SoftDropMass40_PNetBB0p10",
                    "AK8PFJet250_SoftDropMass40_PNetBB0p06",
                ]
            )

        zeros = np.zeros(len(events), dtype="bool")
        HLTVars = {
            trigger: (
                events.HLT[trigger].to_numpy().astype(int)
                if trigger in events.HLT.fields
                else zeros
            )
            for trigger in HLTs
        }
        print("HLT vars", f"{time.time() - start:.2f}")

        # add trigger objects (for fatjets, id==6)
        # fields: 'pt', 'eta', 'phi', 'l1pt', 'l1pt_2', 'l2pt', 'id', 'l1iso', 'l1charge', 'filterBits'
        num_trigobjs = 4
        fatjet_objs = events.TrigObj[(events.TrigObj.id == 6) & (events.TrigObj.pt >= 100)]
        # sort trigger objects by distance to fatjet_xbb_0 and only save first 3
        dr_bb0 = ak.flatten(fatjet_objs.metric_table(fatjets_xbb[:, 0:1]), axis=-1)
        fatjet_objs = fatjet_objs[ak.argsort(dr_bb0)]

        fatjet_objs["matched_bbFatJet0"] = fatjet_objs.metric_table(fatjets_xbb[:, 0:1]) < 1.0
        fatjet_objs["matched_bbFatJet1"] = fatjet_objs.metric_table(fatjets_xbb[:, 1:2]) < 1.0

        trigObjFatJetVars = {
            f"TriggerObject{key}": pad_val(fatjet_objs[var], num_trigobjs, axis=1)
            for (var, key) in self.skim_vars["TriggerObject"].items()
        }
        # save booleans after padding (flatten will make a different shape than usual arrays)
        trigObjFatJetVars["TriggerObjectMatched_bbFatJet0"] = pad_val(
            ak.flatten(fatjet_objs["matched_bbFatJet0"], axis=-1), num_trigobjs, axis=1
        ).astype(int)
        trigObjFatJetVars["TriggerObjectMatched_bbFatJet1"] = pad_val(
            ak.flatten(fatjet_objs["matched_bbFatJet1"], axis=-1), num_trigobjs, axis=1
        ).astype(int)

        print("TrigObj vars", f"{time.time() - start:.2f}")

        skimmed_events = {
            **genVars,
            **ak4JetVars,
            **ak8FatJetVars,
            **bbFatJetVars,
            **eventVars,
            **pileupVars,
            **HLTVars,
            **trigObjFatJetVars,
        }

        if self._region == "signal":
            # TODO: add shifts from JECs and JSMR
            bbFatDijetVars = self.getFatDijetVars(bbFatJetVars, pt_shift="")

            # VBF Jets
            vbfJetVars = {
                f"vbfJet{key}": pad_val(vbf_jets[var], 2, axis=1)
                for (var, key) in self.skim_vars["Jet"].items()
            }

            skimmed_events = {
                **skimmed_events,
                **vbfJetVars,
                **bbFatDijetVars,
            }

        if self._region == "semilep-tt":
            # concatenate leptons
            leptons = ak.concatenate([muons, electrons], axis=1)
            # sort by pt
            leptons = leptons[ak.argsort(leptons.pt, ascending=False)]

            lepVars = {
                f"lep{key}": pad_val(leptons[var], 2, axis=1)
                for (var, key) in self.skim_vars["Lepton"].items()
            }

            skimmed_events = {
                **skimmed_events,
                **lepVars,
            }

        print("Vars", f"{time.time() - start:.2f}")

        ######################
        # Selection
        ######################

        # OR-ing HLT triggers
        for trigger in self.HLTs[year]:
            if trigger not in events.HLT.fields:
                logger.warning(f"Missing HLT {trigger}!")

        HLT_triggered = np.any(
            np.array(
                [events.HLT[trigger] for trigger in self.HLTs[year] if trigger in events.HLT.fields]
            ),
            axis=0,
        )

        # apply trigger
        apply_trigger = True
        if not is_run3 and (~isData) and self._region == "signal":
            # in run2 we do not apply the trigger to MC
            apply_trigger = False
        if apply_trigger:
            add_selection("trigger", HLT_triggered, *selection_args)

        # metfilters
        cut_metfilters = np.ones(len(events), dtype="bool")
        for mf in self.met_filters:
            if mf in events.Flag.fields:
                cut_metfilters = cut_metfilters & events.Flag[mf]
        add_selection("met_filters", cut_metfilters, *selection_args)

        # jet veto maps
        if is_run3:
            cut_jetveto = get_jetveto_event(jets, year)
            add_selection("ak4_jetveto", cut_jetveto, *selection_args)

        if self._region == "signal":
            # >=2 AK8 jets
            add_selection("ak8_numjets", (ak.num(fatjets) >= 2), *selection_args)

            # >=2 AK8 jets with pT>250
            # TODO: check if fatjet passes pt cut in any of the JEC variations
            cut_pt = (
                np.sum(ak8FatJetVars["ak8FatJetPt"] >= self.preselection["fatjet_pt"], axis=1) >= 2
            )
            add_selection("ak8_pt", cut_pt, *selection_args)

            # >=2 AK8 jets with mSD>60 or mReg>60
            # TODO: check if fatjet passes mass cut in any of the JMS/R variations
            cut_mass = (
                np.sum(
                    (ak8FatJetVars["ak8FatJetMsd"] >= self.preselection["fatjet_msd"])
                    | (ak8FatJetVars["ak8FatJetPNetMass"] >= self.preselection["fatjet_mreg"]),
                    axis=1,
                )
                >= 2
            )
            add_selection("ak8_mass", cut_mass, *selection_args)

            # >=1 bb AK8 jets (ordered by TXbb) with TXbb > 0.8
            cut_txbb = (
                np.sum(bbFatJetVars["bbFatJetPNetXbb"] >= self.preselection["Txbb0"], axis=1) >= 1
            )
            add_selection("ak8bb_txbb0", cut_txbb, *selection_args)

            # 0 veto leptons
            add_selection(
                "0lep",
                (ak.sum(veto_muon_sel, axis=1) == 0) & (ak.sum(veto_electron_sel, axis=1) == 0),
                *selection_args,
            )

            # VBF veto cut
            # add_selection("vbf_veto", ~(cut_vbf), *selection_args)

        elif self._region == "pre-sel":
            # >=1 AK8 jets with pT>250
            cut_pt = np.sum(ak8FatJetVars["ak8FatJetPt"] >= 250, axis=1) >= 1
            add_selection("ak8_pt", cut_pt, *selection_args)

            # >=1 AK8 jets (ordered by pT) mSD >= 40
            cut_mass = np.sum(ak8FatJetVars["ak8FatJetMsd"] >= 40, axis=1) >= 1
            add_selection("ak8_mass", cut_mass, *selection_args)

        elif self._region == "semilep-tt":
            # >=1 "good" isolated lepton with pT>50
            add_selection("lepton_pt", np.sum((leptons.pt > 50), axis=1) >= 1, *selection_args)

            # >=1 AK8 jets with pT>250, mSD>50
            cut_pt_msd = (
                np.sum(
                    (ak8FatJetVars["ak8FatJetPt"] >= 250) & (ak8FatJetVars["ak8FatJetMsd"] >= 50),
                    axis=1,
                )
                >= 1
            )
            add_selection("ak8_pt_msd", cut_pt_msd, *selection_args)

            # MET > 50
            add_selection("met_50", met_pt > 50, *selection_args)

            # >=1 AK4 jet with medium b-tagging ( DeepJet)
            add_selection(
                "ak4jet_btag", ak.sum((jets.btagDeepFlavB >= 0.3091), axis=1) >= 1, *selection_args
            )

        elif self._region == "had-tt":
            # == 2 AK8 jets with pT>300 and mSD>40
            cut_pt_msd = (
                np.sum(
                    (ak8FatJetVars["ak8FatJetPt"] >= 300) & (ak8FatJetVars["ak8FatJetMsd"] >= 40),
                    axis=1,
                )
                == 2
            )
            add_selection("ak8_pt_msd", cut_pt_msd, *selection_args)

            # == 2 AK8 jets with Xbb>0.1
            cut_txbb = np.sum(ak8FatJetVars["ak8FatJetPNetXbb"] >= 0.1, axis=1) == 2
            add_selection("ak8bb_txbb", cut_txbb, *selection_args)

            # == 2 AK8 jets with Tau3OverTau2 < 0.46
            # cut_t32 = np.sum(ak8FatJetVars["ak8FatJetTau3OverTau2"] < 0.46, axis=1) == 2
            # add_selection("ak8bb_t32", cut_t32, *selection_args)

        print("Selection", f"{time.time() - start:.2f}")

        ######################
        # Weights
        ######################

        totals_dict = {"nevents": n_events}

        if isData:
            skimmed_events["weight"] = np.ones(n_events)
        else:
            weights_dict, totals_temp = self.add_weights(
                events, year, dataset, gen_weights, gen_selected, fatjets, num_fatjets_cut
            )
            skimmed_events = {**skimmed_events, **weights_dict}
            totals_dict = {**totals_dict, **totals_temp}

        ##############################
        # Reshape and apply selections
        ##############################

        sel_all = selection.all(*selection.names)

        skimmed_events = {
            key: value.reshape(len(skimmed_events["weight"]), -1)[sel_all]
            for (key, value) in skimmed_events.items()
        }

        dataframe = self.to_pandas(skimmed_events)
        fname = events.behavior["__events_factory__"]._partition_key.replace("/", "_") + ".parquet"
        self.dump_table(dataframe, fname)

        if self._save_array:
            output = {}
            for key in dataframe.columns:
                if isinstance(key, tuple):
                    column = "".join(str(k) for k in key)
                output[column] = processor.column_accumulator(dataframe[key].values)

            # print("Save Array", f"{time.time() - start:.2f}")
            return {
                "array": output,
                "pkl": {year: {dataset: {"nevents": n_events, "cutflow": cutflow}}},
            }

        print("Return ", f"{time.time() - start:.2f}")
        return {year: {dataset: {"totals": totals_dict, "cutflow": cutflow}}}

    def postprocess(self, accumulator):
        return accumulator

    def add_weights(
        self, events, year, dataset, gen_weights, gen_selected, fatjets, num_fatjets_cut
    ) -> tuple[dict, dict]:
        """Adds weights and variations, saves totals for all norm preserving weights and variations"""
        weights = Weights(len(events), storeIndividual=True)
        weights.add("genweight", gen_weights)

        add_pileup_weight(weights, year, events.Pileup.nPU.to_numpy(), dataset)

        # TODO: update trigger weights with those derived by Armen
        add_trig_weights(weights, fatjets, year, num_fatjets_cut)

        logger.debug("weights", extra=weights._weights.keys())

        ###################### Save all the weights and variations ######################

        # these weights should not change the overall normalization, so are saved separately
        norm_preserving_weights = HH4b.hh_vars.norm_preserving_weights

        # dictionary of all weights and variations
        weights_dict = {}
        # dictionary of total # events for norm preserving variations for normalization in postprocessing
        totals_dict = {}

        # nominal
        weights_dict["weight"] = weights.weight()

        # norm preserving weights, used to do normalization in post-processing
        weight_np = weights.partial_weight(include=norm_preserving_weights)
        totals_dict["np_nominal"] = np.sum(weight_np[gen_selected])

        if self._systematics:
            for systematic in list(weights.variations):
                weights_dict[f"weight_{systematic}"] = weights.weight(modifier=systematic)

                if utils.remove_variation_suffix(systematic) in norm_preserving_weights:
<<<<<<< HEAD
                    var_weight = weights.partial_weight(include=norm_preserving_weights)
                    # modify manually
                    if "Down" in systematic and systematic not in self._modifiers:
                        var_weight = (
                            var_weight / weights._modifiers[systematic.replace("Down", "Up")]
                        )
                    else:
                        var_weight = var_weight * weights._modifiers[systematic]

                    # var_weight = weights.partial_weight(
                    #    include=norm_preserving_weights, modifier=systematic
                    # )
=======
                    var_weight = weights.partial_weight(
                        include=norm_preserving_weights, modifier=systematic
                    )
>>>>>>> fd273b16

                    # need to save total # events for each variation for normalization in post-processing
                    totals_dict[f"np_{systematic}"] = np.sum(var_weight[gen_selected])

            # TEMP: save each individual weight TODO: remove
            for key in weights._weights:
                weights_dict[f"single_weight_{key}"] = weights.partial_weight([key])

        ###################### alpha_S and PDF variations ######################

        # TODO

        ###################### Normalization (Step 1) ######################

        weight_norm = self.get_dataset_norm(year, dataset)
        # normalize all the weights to xsec, needs to be divided by totals in Step 2 in post-processing
        for key, val in weights_dict.items():
            weights_dict[key] = val * weight_norm

        # save the unnormalized weight, to confirm that it's been normalized in post-processing
        weights_dict["weight_noxsec"] = weights.weight()

        return weights_dict, totals_dict

    def getFatDijetVars(
        self, bbFatJetVars: dict, pt_shift: str | None = None, mass_shift: str | None = None
    ):
        """Calculates Dijet variables for given pt / mass JEC / JMS/R variation"""
        dijetVars = {}

        ptlabel = pt_shift if pt_shift is not None else ""
        mlabel = mass_shift if mass_shift is not None else ""

        jets = vector.array(
            {
                "pt": bbFatJetVars[f"bbFatJetPt{ptlabel}"],
                "phi": bbFatJetVars["bbFatJetPhi"],
                "eta": bbFatJetVars["bbFatJetEta"],
                "M": bbFatJetVars[f"bbFatJetMsd{mlabel}"],
                # "M": bbFatJetVars[f"ak8FatJetPNetMass{mlabel}"],
            }
        )

        # get dijet with two first fatjets
        jet0 = jets[:, 0]
        jet1 = jets[:, 1]
        Dijet = jet0 + jet1

        shift = ptlabel + mlabel

        dijetVars[f"DijetPt{shift}"] = Dijet.pt
        dijetVars[f"DijetMass{shift}"] = Dijet.M
        dijetVars[f"DijetEta{shift}"] = Dijet.eta
        dijetVars[f"DijetPtJ2overPtJ1{shift}"] = jet1.pt / jet0.pt
        dijetVars[f"DijetMJ2overMJ1{shift}"] = jet1.M / jet0.M

        if shift == "":
            dijetVars["DijetDeltaEta"] = abs(jet0.eta - jet1.eta)
            dijetVars["DijetDeltaPhi"] = jet0.deltaRapidityPhi(jet1)
            dijetVars["DijetDeltaR"] = jet0.deltaR(jet1)

        return dijetVars<|MERGE_RESOLUTION|>--- conflicted
+++ resolved
@@ -796,10 +796,9 @@
                 weights_dict[f"weight_{systematic}"] = weights.weight(modifier=systematic)
 
                 if utils.remove_variation_suffix(systematic) in norm_preserving_weights:
-<<<<<<< HEAD
                     var_weight = weights.partial_weight(include=norm_preserving_weights)
                     # modify manually
-                    if "Down" in systematic and systematic not in self._modifiers:
+                    if "Down" in systematic and systematic not in weights._modifiers:
                         var_weight = (
                             var_weight / weights._modifiers[systematic.replace("Down", "Up")]
                         )
@@ -809,11 +808,6 @@
                     # var_weight = weights.partial_weight(
                     #    include=norm_preserving_weights, modifier=systematic
                     # )
-=======
-                    var_weight = weights.partial_weight(
-                        include=norm_preserving_weights, modifier=systematic
-                    )
->>>>>>> fd273b16
 
                     # need to save total # events for each variation for normalization in post-processing
                     totals_dict[f"np_{systematic}"] = np.sum(var_weight[gen_selected])
