"""
Skimmer for bbbb analysis with FatJets.
Author(s): Raghav Kansal, Cristina Suarez
"""

from __future__ import annotations

import logging
import pathlib
import time
from collections import OrderedDict
from copy import deepcopy

import awkward as ak
import numpy as np
import pandas as pd
import vector
import xgboost as xgb
from coffea import processor
from coffea.analysis_tools import PackedSelection, Weights

import HH4b

from . import objects, utils
from .corrections import (
    JECs,
    add_pileup_weight,
    add_ps_weight,
    get_jetveto_event,
    get_jmsr,
    get_pdf_weights,
    get_scale_weights,
)
from .GenSelection import (
    gen_selection_Hbb,
    gen_selection_HHbbbb,
    gen_selection_Top,
    gen_selection_V,
    gen_selection_VV,
)
from .objects import (
    get_ak8jets,
    good_ak8jets,
    good_electrons,
    good_muons,
    veto_electrons,
    veto_muons,
)
from .SkimmerABC import SkimmerABC
from .utils import P4, PAD_VAL, add_selection, get_var_mapping, pad_val

# mapping samples to the appropriate function for doing gen-level selections
gen_selection_dict = {
    "HHto4B": gen_selection_HHbbbb,
    "HToBB": gen_selection_Hbb,
    "Hto2B": gen_selection_Hbb,
    "Wto2Q-": gen_selection_V,
    "Zto2Q-": gen_selection_V,
    "WtoLNu-": gen_selection_V,
    "DYto2L-": gen_selection_V,
    "ZZ": gen_selection_VV,
    "WW": gen_selection_VV,
    "WZ": gen_selection_VV,
    "ZH": gen_selection_VV,
    "TTto4Q": gen_selection_Top,
    "TTto2L2Nu": gen_selection_Top,
    "TTtoLNu2Q": gen_selection_Top,
}

# map txbb string to branch name
txbbstr_to_branch = {
    "pnet-legacy": "TXbb_legacy",
    "pnet-v12": "Txbb",
    "glopart-v2": "ParTTXbb",
}

# map txbb string to skimmer variable name
txbbstr_to_skimmer = {
    "pnet-legacy": "PNetTXbbLegacy",
    "pnet-v12": "PNetTXbb",
    "glopart-v2": "ParTTXbb",
}

logger = logging.getLogger(__name__)
logger.setLevel(logging.INFO)

package_path = str(pathlib.Path(__file__).parent.parent.resolve())


class bbbbSkimmer(SkimmerABC):
    """
    Skims nanoaod files, saving selected branches and events passing preselection cuts
    (and triggers for data).
    """

    # key is name in nano files, value will be the name in the skimmed output
    skim_vars = {  # noqa: RUF012
        "Jet": {
            **P4,
            "rawFactor": "rawFactor",
            "btagDeepFlavB": "btagDeepFlavB",
            "btagPNetB": "btagPNetB",
            "btagPNetCvB": "btagPNetCvB",
            "btagPNetCvL": "btagPNetCvL",
            "btagPNetQvG": "btagPNetQvG",
        },
        "Lepton": {
            **P4,
            "id": "Id",
        },
        "FatJet": {
            **P4,
            "msoftdrop": "Msd",
            "Txbb": "PNetTXbb",  # these are discriminants
            "Txjj": "PNetTXjj",
            "Tqcd": "PNetTQCD",
            "PQCD1HF": "PNetQCD1HF",  # these are raw probabilities
            "PQCD2HF": "PNetQCD2HF",
            "PQCD0HF": "PNetQCD0HF",
            "particleNet_mass": "PNetMass",
            "particleNet_massraw": "PNetMassRaw",
            "t32": "Tau3OverTau2",
            "rawFactor": "rawFactor",
        },
        "GenHiggs": P4,
        "Event": {
            "run": "run",
            "event": "event",
            "luminosityBlock": "luminosityBlock",
        },
        "Pileup": {
            "nPU",
        },
        "TriggerObject": {
            "pt": "Pt",
            "eta": "Eta",
            "phi": "Phi",
            "filterBits": "Bit",
        },
    }

    preselection = {  # noqa: RUF012
        # roughly, 85% signal efficiency, 2% QCD efficiency (pT: 250-400, mSD:0-250, mRegLegacy:40-250)
        "pnet-legacy": 0.8,
        "pnet-v12": 0.3,
        "glopart-v2": 0.3,
    }

    fatjet_selection = {  # noqa: RUF012
        "pt": 250,
        "eta": 2.5,
        "msd": 50,
        "mreg": 0,
    }

    vbf_jet_selection = {  # noqa: RUF012
        "pt": 25,
        "eta_max": 4.7,
        "id": "tight",
        "dr_fatjets": 1.2,
        "dr_leptons": 0.4,
    }

    vbf_veto_lepton_selection = {  # noqa: RUF012
        "electron_pt": 5,
        "muon_pt": 7,
    }

    ak4_bjet_selection = {  # noqa: RUF012
        "pt": 25,
        "eta_max": 2.5,
        "id": "tight",
        "dr_fatjets": 0.9,
        "dr_leptons": 0.4,
    }

    semi_boosted_ak4jets_selection = {  # noqa: RUF012
        "pt": 30,
        "eta_max": 2.5,
        "id": "tight",
        "dr_fatjets": 0.0,
        "dr_leptons": 0.4,
    }

    ak4_bjet_lepton_selection = {  # noqa: RUF012
        "electron_pt": 5,
        "muon_pt": 7,
    }

    def __init__(
        self,
        xsecs=None,
        save_systematics=True,
        region="signal",
        nano_version="v12",
        txbb="glopart-v2",
    ):
        super().__init__()

        self.XSECS = xsecs if xsecs is not None else {}  # in pb
        self.txbb = txbb

        # HLT selection
        HLTs = {
            "signal": {
                "2018": [
                    "PFJet500",
                    "AK8PFJet500",
                    "AK8PFJet360_TrimMass30",
                    "AK8PFJet380_TrimMass30",
                    "AK8PFJet400_TrimMass30",
                    "AK8PFHT750_TrimMass50",
                    "AK8PFHT800_TrimMass50",
                    "PFHT1050",
                ],
                "2022": [
                    "AK8PFJet250_SoftDropMass40_PFAK8ParticleNetBB0p35",
                    "AK8PFJet425_SoftDropMass40",
                ],
                "2022EE": [
                    "AK8PFJet250_SoftDropMass40_PFAK8ParticleNetBB0p35",
                    "AK8PFJet425_SoftDropMass40",
                ],
                "2023": [
                    "AK8PFJet250_SoftDropMass40_PFAK8ParticleNetBB0p35",
                    "AK8PFJet230_SoftDropMass40_PNetBB0p06",
                    "AK8PFJet230_SoftDropMass40",
                    "AK8PFJet400_SoftDropMass40",
                    "AK8PFJet425_SoftDropMass40",
                    "AK8PFJet400_SoftDropMass40",
                    "AK8PFJet420_MassSD30",
                ],
                "2023BPix": [
                    "AK8PFJet250_SoftDropMass40_PFAK8ParticleNetBB0p35",
                    "AK8PFJet230_SoftDropMass40_PNetBB0p06",
                    "AK8PFJet230_SoftDropMass40",
                    "AK8PFJet400_SoftDropMass40",
                    "AK8PFJet425_SoftDropMass40",
                    "AK8PFJet400_SoftDropMass40",
                    "AK8PFJet420_MassSD30",
                ],
            },
            # TODO: add semiboosted HLT
            "semiboosted": {
                "2018": [
                    "PFJet500",
                    "AK8PFJet500",
                    "AK8PFJet360_TrimMass30",
                    "AK8PFJet380_TrimMass30",
                    "AK8PFJet400_TrimMass30",
                    "AK8PFHT750_TrimMass50",
                    "AK8PFHT800_TrimMass50",
                    "PFHT1050",
                ],
                "2022": [
                    "AK8PFJet250_SoftDropMass40_PFAK8ParticleNetBB0p35",
                    "AK8PFJet425_SoftDropMass40",
                    # resolved
                    "QuadPFJet70_50_40_35_PFBTagParticleNet_2BTagSum0p65",
                ],
                "2022EE": [
                    "AK8PFJet250_SoftDropMass40_PFAK8ParticleNetBB0p35",
                    "AK8PFJet425_SoftDropMass40",
                    # resolved
                    "QuadPFJet70_50_40_35_PFBTagParticleNet_2BTagSum0p65",
                ],
                "2023": [
                    "AK8PFJet250_SoftDropMass40_PFAK8ParticleNetBB0p35",
                    "AK8PFJet230_SoftDropMass40_PNetBB0p06",
                    "AK8PFJet230_SoftDropMass40",
                    "AK8PFJet400_SoftDropMass40",
                    "AK8PFJet425_SoftDropMass40",
                    "AK8PFJet400_SoftDropMass40",
                    "AK8PFJet420_MassSD30",
                    # resolved
                    "PFHT280_QuadPFJet30_PNet2BTagMean0p55",
                ],
                "2023BPix": [
                    "AK8PFJet250_SoftDropMass40_PFAK8ParticleNetBB0p35",
                    "AK8PFJet230_SoftDropMass40_PNetBB0p06",
                    "AK8PFJet230_SoftDropMass40",
                    "AK8PFJet400_SoftDropMass40",
                    "AK8PFJet425_SoftDropMass40",
                    "AK8PFJet400_SoftDropMass40",
                    "AK8PFJet420_MassSD30",
                    # resolved
                    "PFHT280_QuadPFJet30_PNet2BTagMean0p55",
                ],
            },
            "semilep-tt": {
                "2022": [
                    "Ele32_WPTight_Gsf",
                    "IsoMu27",
                ],
                "2022EE": [
                    "Ele32_WPTight_Gsf",
                    "IsoMu27",
                ],
                "2023": [
                    "Ele32_WPTight_Gsf",
                    "IsoMu27",
                ],
                "2023BPix": [
                    "Ele32_WPTight_Gsf",
                    "IsoMu27",
                ],
            },
            "had-tt": {
                "2022": [
                    "AK8PFJet425_SoftDropMass40",
                    "AK8PFJet250_SoftDropMass40_PFAK8ParticleNetBB0p35",
                ],
                "2022EE": [
                    "AK8PFJet425_SoftDropMass40",
                    "AK8PFJet250_SoftDropMass40_PFAK8ParticleNetBB0p35",
                ],
                "2023": [
                    "AK8PFJet425_SoftDropMass40",
                    "AK8PFJet250_SoftDropMass40_PFAK8ParticleNetBB0p35",
                    "AK8PFJet230_SoftDropMass40",
                    "AK8PFJet400_SoftDropMass40",
                    "AK8PFJet230_SoftDropMass40_PNetBB0p06",
                ],
                "2023BPix": [
                    "AK8PFJet230_SoftDropMass40",
                    "AK8PFJet400_SoftDropMass40",
                    "AK8PFJet230_SoftDropMass40_PNetBB0p06",
                ],
            },
        }
        HLTs["pre-sel"] = HLTs["signal"]

        self.HLTs = HLTs[region]

        self._systematics = save_systematics

        self.jecs = utils.jecs

        self._nano_version = nano_version

        # https://twiki.cern.ch/twiki/bin/viewauth/CMS/MissingETOptionalFiltersRun2#Run_3_recommendations
        self.met_filters = [
            "goodVertices",
            "globalSuperTightHalo2016Filter",
            "EcalDeadCellTriggerPrimitiveFilter",
            "BadPFMuonFilter",
            "BadPFMuonDzFilter",
            "eeBadScFilter",
            "hfNoisyHitsFilter",
            "eeBadScFilter",
        ]

        """
        signal region:
        - HLT OR for both data and MC
          - in Run-2 only applied for data
        - >=2 AK8 jets
        - >=2 AK8 jets with pT>250
        - >=2 AK8 jets with mSD>60 or mReg>60
        - >=1 bb AK8 jets (ordered by TXbb) with TXbb > 0.8
        - 0 veto leptons
        semiboosted region:
        - boosted and resolved HLT OR for both data and MC
        - >=1 AK8 jet
        - >=1 AK8 jet with pT>250
        - >=1 AK8 Jet with mSD>60 or mReg>60
        semilep-tt region:
        - HLT OR for both data and MC
        - >=1 "good" isolated lepton with pT>50
        - >=1 AK8 jets with pT>250, mSD>50
        - MET > 50
        - >=1 AK4 jet with medium DeepJet
        had tt region:
        - HLT OR for both data and MC
        - == 2 AK8 jets with pT>450 and mSD>50
        - == 2 AK8 jets with Xbb>0.1
        - == 2 AK8 jets with Tau3OverTau2<0.46
        """
        self._region = region

        self._accumulator = processor.dict_accumulator({})

        # BDT model
        bdt_model_name = "25Feb5_v13_glopartv2_rawmass"
        self.bdt_model = xgb.XGBClassifier()
        self.bdt_model.load_model(
            fname=f"{package_path}/boosted/bdt_trainings_run3/{bdt_model_name}/trained_bdt.model"
        )

        # JMSR
        self.jmsr_vars = ["msoftdrop", "particleNet_mass"]
        if self._nano_version == "v12v2_private":
            self.jmsr_vars += ["particleNet_mass_legacy", "ParTmassVis"]
        if self._nano_version == "v12_private":
            self.jmsr_vars += ["particleNet_mass_legacy"]
        # initialize all values with 5% and 10% variation
<<<<<<< HEAD
        self.jms_values = dict.fromkeys(["2022","2022EE","2023","2023BPix"])
        self.jmr_values = dict.fromkeys(["2022","2022EE","2023","2023BPix"])
        for jmsr_year in self.jms_values:
=======
        self.jms_values = dict.fromkeys(["2022", "2022EE", "2023", "2023BPix"])
        self.jmr_values = dict.fromkeys(["2022", "2022EE", "2023", "2023BPix"])
        for jmsr_year in self.jms_values.keys():
>>>>>>> a989a540
            self.jms_values[jmsr_year] = {k: [1.0, 0.95, 1.05] for k in self.jmsr_vars}
            self.jmr_values[jmsr_year] = {k: [1.0, 0.9, 1.1] for k in self.jmsr_vars}
            if "2022" in jmsr_year:
                self.jms_values[jmsr_year]["ParTmassVis"] = [1.0106, 1.0071, 1.0141]
                self.jmr_values[jmsr_year]["ParTmassVis"] = [1.0354, 1.028, 1.042]
            else:
                self.jms_values[jmsr_year]["ParTmassVis"] = [0.9711, 0.9654, 0.9768]
                self.jmr_values[jmsr_year]["ParTmassVis"] = [1.0181, 1.0005, 1.0357]

        # FatJet Vars
        if self._nano_version == "v12_private" or self._nano_version == "v12v2_private":
            extra_vars = [
                "TXbb",
                "PXbb",
                "PQCD",
                "PQCDb",
                "PQCDbb",
                "PQCD0HF",
                "PQCD1HF",
                "PQCD2HF",
            ]
            self.skim_vars["FatJet"] = {
                **self.skim_vars["FatJet"],
                "particleNet_mass_legacy": "PNetMassLegacy",
                **{f"{var}_legacy": f"PNet{var}Legacy" for var in extra_vars},
            }
        if self._nano_version == "v12v2_private":
            extra_vars = [
                "ParTPQCD1HF",
                "ParTPQCD0HF",
                "ParTPQCD2HF",
                "ParTPTopW",
                "ParTPTopbW",
                "ParTPXbb",
                "ParTPXqq",
                "ParTTXbb",
                "ParTmassRes",
                "ParTmassVis",
            ]
            self.skim_vars["FatJet"] = {
                **self.skim_vars["FatJet"],
                **{var: var for var in extra_vars},
            }

        logger.info(f"Running skimmer with systematics {self._systematics}")

    @property
    def accumulator(self):
        return self._accumulator

    def process(self, events: ak.Array):
        """Runs event processor for different types of jets"""

        start = time.time()
        print("Starting")
        print("# events", len(events))

        year = events.metadata["dataset"].split("_")[0]
        is_run3 = year in ["2022", "2022EE", "2023", "2023BPix"]
        dataset = "_".join(events.metadata["dataset"].split("_")[1:])
        isData = not hasattr(events, "genWeight")

        # datasets for saving jec variations
        isJECs = (
            "HHto4B" in dataset
            or "TT" in dataset
            or "Wto2Q" in dataset
            or "Zto2Q" in dataset
            or "Hto2B" in dataset
            or "WW" in dataset
            or "ZZ" in dataset
            or "WZ" in dataset
        )

        # gen-weights
        gen_weights = events["genWeight"].to_numpy() if not isData else None
        n_events = len(events) if isData else np.sum(gen_weights)

        # selection and cutflow
        selection = PackedSelection()
        cutflow = OrderedDict()
        cutflow["all"] = n_events
        selection_args = (selection, cutflow, isData, gen_weights)

        # JEC factory loader
        JEC_loader = JECs(year)

        #########################
        # Object definitions
        #########################
        print("starting object selection", f"{time.time() - start:.2f}")

        # Leptons
        veto_muon_sel = veto_muons(events.Muon)
        veto_electron_sel = veto_electrons(events.Electron)
        if self._region != "signal":
            good_muon_sel = good_muons(events.Muon)
            muons = events.Muon[good_muon_sel]
            muons["id"] = muons.charge * (13)

            good_electron_sel = good_electrons(events.Electron)
            electrons = events.Electron[good_electron_sel]
            electrons["id"] = electrons.charge * (11)

        # AK4 Jets
        num_jets = 4
        jets, jec_shifted_jetvars = JEC_loader.get_jec_jets(
            events,
            events.Jet,
            year,
            isData,
            jecs=self.jecs,
            fatjets=False,
            applyData=True,
            dataset=dataset,
            nano_version=self._nano_version,
        )

        if JEC_loader.met_factory is not None:
            met = JEC_loader.met_factory.build(events.MET, jets, {}) if isData else events.MET
        else:
            met = events.MET

        print("ak4 JECs", f"{time.time() - start:.2f}")
        if self._region == "semiboosted":
            jets_sel = (jets.pt > 30) & (abs(jets.eta) < 2.5) & (jets.isTight)
        else:
            jets_sel = (jets.pt > 15) & (jets.isTight) & (abs(jets.eta) < 4.7)
        if not is_run3:
            jets_sel = jets_sel & ((jets.pt >= 50) | (jets.puId >= 6))

        jets = jets[jets_sel]
        ht = ak.sum(jets.pt, axis=1)
        print("ak4", f"{time.time() - start:.2f}")

        # AK8 Jets
        fatjets = get_ak8jets(events.FatJet)  # this adds all our extra variables e.g. TXbb
        fatjets, jec_shifted_fatjetvars = JEC_loader.get_jec_jets(
            events,
            fatjets,
            year,
            isData,
            jecs=self.jecs,
            fatjets=True,
            applyData=True,
            dataset=dataset,
            nano_version=self._nano_version,
        )
        print("ak8 JECs", f"{time.time() - start:.2f}")

        fatjets = good_ak8jets(fatjets, **self.fatjet_selection)

        # match txbb string to branch name in fatjet collection
        txbb_order = txbbstr_to_branch[self.txbb]
        # match txbb string to branch name in skimmerVars
        txbb_str = txbbstr_to_skimmer[self.txbb]

        # fatjets ordered by txbb
        fatjets_xbb = fatjets[ak.argsort(fatjets[txbb_order], ascending=False)]

        # variations for bb fatjets
        jec_shifted_bbfatjetvars = {}
        if self._region == "signal" and isJECs:
            for jec_var in ["pt"]:
                tdict = {"": fatjets_xbb[jec_var]}
                for key, shift in self.jecs.items():
                    for var in ["up", "down"]:
                        if shift in ak.fields(fatjets_xbb):
                            tdict[f"{key}_{var}"] = fatjets_xbb[shift][var][jec_var]
                jec_shifted_bbfatjetvars[jec_var] = tdict

        # VBF objects
        vbf_jets = objects.vbf_jets(
            jets,
            fatjets_xbb[:, :2],
            events,
            **self.vbf_jet_selection,
            **self.vbf_veto_lepton_selection,
        )

        # AK4 objects away from first two fatjets
        if self._region == "semiboosted":
            ak4_jets_awayfromak8 = objects.ak4_jets_awayfromak8(
                jets,
                fatjets_xbb[:, :2],
                events,
                **self.semi_boosted_ak4jets_selection,
                **self.ak4_bjet_lepton_selection,
                sort_by="nearest",
            )
        else:
            ak4_jets_awayfromak8 = objects.ak4_jets_awayfromak8(
                jets,
                fatjets_xbb[:, :2],
                events,
                **self.ak4_bjet_selection,
                **self.ak4_bjet_lepton_selection,
                sort_by="nearest",
            )

        # JMSR
        if self._region == "pre-sel" or self._region == "signal":
            bb_jmsr_shifted_vars = get_jmsr(
                fatjets_xbb,
                2,
                jmsr_vars=self.jmsr_vars,
                jms_values=self.jms_values[year],
                jmr_values=self.jmr_values[year],
                isData=isData,
            )

        #########################
        # Save / derive variables
        #########################

        # Gen variables - saving HH and bbbb 4-vector info
        genVars = {}
        for d in gen_selection_dict:
            if d in dataset:
                # match fatjets_xbb
                vars_dict = gen_selection_dict[d](
                    events, jets, fatjets_xbb, selection_args, P4, "bbFatJet"
                )
                genVars = {**genVars, **vars_dict}
                # match fatjets
                vars_dict = gen_selection_dict[d](
                    events, jets, fatjets, selection_args, P4, "ak8FatJet"
                )
                genVars = {**genVars, **vars_dict}

        # remove unnecessary ak4 gen variables for signal region
        if self._region == "signal" or self._region == "semiboosted":
            genVars = {key: val for (key, val) in genVars.items() if not key.startswith("ak4Jet")}

        # used for normalization to cross section below
        gen_selected = (
            selection.all(*selection.names)
            if len(selection.names)
            else np.ones(len(events)).astype(bool)
        )
        logging.info(f"Passing gen selection: {np.sum(gen_selected)} / {len(events)}")

        # AK4 Jet variables
        jet_skimvars = self.skim_vars["Jet"]
        if not isData:
            jet_skimvars = {
                **jet_skimvars,
                "pt_gen": "MatchedGenJetPt",
            }

        ak4JetVars = {
            f"ak4Jet{key}": pad_val(jets[var], num_jets, axis=1)
            for (var, key) in jet_skimvars.items()
        }

        if len(ak4_jets_awayfromak8) == 2:
            ak4JetAwayVars = {
                f"AK4JetAway{key}": pad_val(
                    ak.concatenate(
                        [ak4_jets_awayfromak8[0][var], ak4_jets_awayfromak8[1][var]], axis=1
                    ),
                    2,
                    axis=1,
                )
                for (var, key) in jet_skimvars.items()
            }
        else:
            ak4JetAwayVars = {
                f"AK4JetAway{key}": pad_val(ak4_jets_awayfromak8[var], 2, axis=1)
                for (var, key) in jet_skimvars.items()
            }

        # AK8 Jet variables
        fatjet_skimvars = self.skim_vars["FatJet"]
        if not isData:
            fatjet_skimvars = {
                **fatjet_skimvars,
                "pt_gen": "MatchedGenJetPt",
            }
        ak8FatJetVars = {
            f"ak8FatJet{key}": pad_val(fatjets[var], 3, axis=1)
            for (var, key) in fatjet_skimvars.items()
        }
        bbFatJetVars = {
            f"bbFatJet{key}": pad_val(fatjets_xbb[var], 2, axis=1)
            for (var, key) in fatjet_skimvars.items()
        }
        print("Jet vars", f"{time.time() - start:.2f}")

        # JEC and JMSR
        if self._region == "signal" and isJECs:
            # Jet JEC variables
            for var in ["pt"]:
                key = self.skim_vars["Jet"][var]
                for shift, vals in jec_shifted_jetvars[var].items():
                    if shift != "":
                        ak4JetVars[f"ak4Jet{key}_{shift}"] = pad_val(vals, num_jets, axis=1)

            # FatJet JEC variables
            for var in ["pt"]:
                key = self.skim_vars["FatJet"][var]
                for shift, vals in jec_shifted_bbfatjetvars[var].items():
                    if shift != "":
                        bbFatJetVars[f"bbFatJet{key}_{shift}"] = pad_val(vals, 2, axis=1)

            # FatJet JMSR
            for var in self.jmsr_vars:
                key = fatjet_skimvars[var]
                bbFatJetVars[f"bbFatJet{key}_raw"] = bbFatJetVars[f"bbFatJet{key}"]
                for shift, vals in bb_jmsr_shifted_vars[var].items():
                    # overwrite saved mass vars with corrected ones
                    label = "" if shift == "" else "_" + shift
                    bbFatJetVars[f"bbFatJet{key}{label}"] = vals

        # Event variables
        met_pt = met.pt
        eventVars = {
            key: events[val].to_numpy()
            for key, val in self.skim_vars["Event"].items()
            if key in events.fields
        }
        eventVars["MET_pt"] = met_pt.to_numpy()
        eventVars["ht"] = ht.to_numpy()
        eventVars["nJets"] = ak.sum(jets_sel, axis=1).to_numpy()
        eventVars["nFatJets"] = ak.num(fatjets).to_numpy()
        if isData:
            pileupVars = {key: np.ones(len(events)) * PAD_VAL for key in self.skim_vars["Pileup"]}
        else:
            pileupVars = {key: events.Pileup[key].to_numpy() for key in self.skim_vars["Pileup"]}
        pileupVars = {**pileupVars, "nPV": events.PV["npvs"].to_numpy()}

        # Trigger variables
        HLTs = deepcopy(self.HLTs[year])
        if is_run3 and self._region != "signal":
            # add extra paths as variables
            HLTs.extend(
                [
                    "QuadPFJet70_50_40_35_PFBTagParticleNet_2BTagSum0p65",
                    "PFHT1050",
                    "AK8PFJet230_SoftDropMass40_PFAK8ParticleNetBB0p35",
                    "AK8PFJet250_SoftDropMass40_PFAK8ParticleNetBB0p35",
                    "AK8PFJet275_SoftDropMass40_PFAK8ParticleNetBB0p35",
                    "AK8PFJet230_SoftDropMass40",
                    "AK8PFJet425_SoftDropMass40",
                    "AK8PFJet400_SoftDropMass40",
                    "AK8DiPFJet250_250_MassSD50",
                    "AK8DiPFJet260_260_MassSD30",
                    "AK8PFJet230_SoftDropMass40_PNetBB0p06",
                    "AK8PFJet230_SoftDropMass40_PNetBB0p10",
                    "AK8PFJet250_SoftDropMass40_PNetBB0p06",
                ]
            )
        zeros = np.zeros(len(events), dtype="bool")
        HLTVars = {
            trigger: (
                events.HLT[trigger].to_numpy().astype(int)
                if trigger in events.HLT.fields
                else zeros
            )
            for trigger in HLTs
        }
        print("HLT vars", f"{time.time() - start:.2f}")

        # add trigger objects (for fatjets, id==6)
        # fields: 'pt', 'eta', 'phi', 'l1pt', 'l1pt_2', 'l2pt', 'id', 'l1iso', 'l1charge', 'filterBits'
        num_trigobjs = 4
        fatjet_objs = events.TrigObj[(events.TrigObj.id == 6) & (events.TrigObj.pt >= 100)]
        # sort trigger objects by distance to fatjet_xbb_0 and only save first 3
        dr_bb0 = ak.flatten(fatjet_objs.metric_table(fatjets_xbb[:, 0:1]), axis=-1)
        fatjet_objs = fatjet_objs[ak.argsort(dr_bb0)]
        fatjet_objs["matched_bbFatJet0"] = fatjet_objs.metric_table(fatjets_xbb[:, 0:1]) < 1.0
        fatjet_objs["matched_bbFatJet1"] = fatjet_objs.metric_table(fatjets_xbb[:, 1:2]) < 1.0
        fatjet_objs["matched_ak8FatJet0"] = fatjet_objs.metric_table(fatjets[:, 0:1]) < 1.0
        fatjet_objs["matched_ak8FatJet1"] = fatjet_objs.metric_table(fatjets[:, 1:2]) < 1.0

        trigObjFatJetVars = {
            f"TriggerObject{key}": pad_val(fatjet_objs[var], num_trigobjs, axis=1)
            for (var, key) in self.skim_vars["TriggerObject"].items()
        }
        # save booleans after padding (flatten will make a different shape than usual arrays)
        trigObjFatJetVars["TriggerObjectMatched_bbFatJet0"] = pad_val(
            ak.flatten(fatjet_objs["matched_bbFatJet0"], axis=-1), num_trigobjs, axis=1
        ).astype(int)
        trigObjFatJetVars["TriggerObjectMatched_bbFatJet1"] = pad_val(
            ak.flatten(fatjet_objs["matched_bbFatJet1"], axis=-1), num_trigobjs, axis=1
        ).astype(int)
        trigObjFatJetVars["TriggerObjectMatched_ak8FatJet0"] = pad_val(
            ak.flatten(fatjet_objs["matched_ak8FatJet0"], axis=-1), num_trigobjs, axis=1
        ).astype(int)
        trigObjFatJetVars["TriggerObjectMatched_ak8FatJet1"] = pad_val(
            ak.flatten(fatjet_objs["matched_ak8FatJet1"], axis=-1), num_trigobjs, axis=1
        ).astype(int)
        print("TrigObj vars", f"{time.time() - start:.2f}")

        # vbfJets
        vbfJetVars = {
            f"VBFJet{key}": pad_val(vbf_jets[var], 2, axis=1)
            for (var, key) in self.skim_vars["Jet"].items()
        }

        # JEC variations for VBF Jets
        if self._region == "signal" and isJECs:
            for var in ["pt"]:
                key = self.skim_vars["Jet"][var]
                for label, shift in self.jecs.items():
                    if shift in ak.fields(vbf_jets):
                        for vari in ["up", "down"]:
                            vbfJetVars[f"VBFJet{key}_{label}_{vari}"] = pad_val(
                                vbf_jets[shift][vari][var], 2, axis=1
                            )

        skimmed_events = {
            **genVars,
            **eventVars,
            **pileupVars,
            **HLTVars,
            **ak4JetAwayVars,
            **ak8FatJetVars,
            **bbFatJetVars,
            **trigObjFatJetVars,
            **vbfJetVars,
        }

        if self._region == "signal":
            for jshift in [
                "",
                "JMS_down",
                "JMS_up",
                "JMR_down",
                "JMR_up",
                "JES_up",
                "JES_down",
                "JER_up",
                "JER_down",
            ]:
                bdtVars = self.getBDT(bbFatJetVars, vbfJetVars, ak4JetAwayVars, met_pt, jshift)
                skimmed_events = {
                    **skimmed_events,
                    **bdtVars,
                }

        if self._region == "semilep-tt":
            # concatenate leptons
            leptons = ak.concatenate([muons, electrons], axis=1)
            # sort by pt
            leptons = leptons[ak.argsort(leptons.pt, ascending=False)]

            lepVars = {
                f"lep{key}": pad_val(leptons[var], 2, axis=1)
                for (var, key) in self.skim_vars["Lepton"].items()
            }

            skimmed_events = {
                **skimmed_events,
                **lepVars,
            }

        print("Vars", f"{time.time() - start:.2f}")

        ######################
        # Selection
        ######################

        # OR-ing HLT triggers
        for trigger in self.HLTs[year]:
            if trigger not in events.HLT.fields:
                logger.warning(f"Missing HLT {trigger}!")

        HLT_triggered = np.any(
            np.array(
                [events.HLT[trigger] for trigger in self.HLTs[year] if trigger in events.HLT.fields]
            ),
            axis=0,
        )

        # apply trigger
        apply_trigger = True
        if (not is_run3) and (not isData) and self._region == "signal":
            # in run2 we do not apply the trigger to MC
            apply_trigger = False
        if apply_trigger:
            add_selection("trigger", HLT_triggered, *selection_args)

        # metfilters
        cut_metfilters = np.ones(len(events), dtype="bool")
        for mf in self.met_filters:
            if mf in events.Flag.fields:
                cut_metfilters = cut_metfilters & events.Flag[mf]
        add_selection("met_filters", cut_metfilters, *selection_args)

        # jet veto maps
        if is_run3:
            cut_jetveto = get_jetveto_event(jets, year)
            add_selection("ak4_jetveto", cut_jetveto, *selection_args)

        if self._region == "pre-sel" or self._region == "signal":
            # >=2 AK8 jets passing selections
            add_selection("ak8_numjets", (ak.num(fatjets) >= 2), *selection_args)

            # >=1 AK8 jets with pT>250 GeV
            cut_pt = np.sum(ak8FatJetVars["ak8FatJetPt"] >= 250, axis=1) >= 1
            add_selection("ak8_pt", cut_pt, *selection_args)

            # >=1 AK8 jets with mSD >= 40 GeV
            cut_mass = np.sum(ak8FatJetVars["ak8FatJetMsd"] >= 40, axis=1) >= 1
            add_selection("ak8_mass", cut_mass, *selection_args)

            # Veto leptons
            add_selection(
                "0lep",
                (ak.sum(veto_muon_sel, axis=1) == 0) & (ak.sum(veto_electron_sel, axis=1) == 0),
                *selection_args,
            )

            if self._region == "signal":
                # >=1 bb AK8 jets (ordered by TXbb) with TXbb > 0.8
                cut_txbb = (
                    np.sum(
                        (bbFatJetVars[f"bbFatJet{txbb_str}"] >= self.preselection[self.txbb])
                        | (bbFatJetVars["bbFatJetPNetTXbbLegacy"] >= self.preselection[self.txbb])
                        | (bbFatJetVars["bbFatJetParTTXbb"] >= self.preselection[self.txbb]),
                        axis=1,
                    )
                    >= 1
                )
                add_selection("ak8bb_txbb0", cut_txbb, *selection_args)

            # VBF veto cut (not now)
            # add_selection("vbf_veto", ~(cut_vbf), *selection_args)

        elif self._region == "semiboosted":
            # >= two AK8 jet, selection is same with boosted
            # as skimmer selection is generally looser than AN selection
            # more differences from boosted can be implemented in the postprocessors
            add_selection("ak8_numjets", (ak.num(fatjets) >= 1), *selection_args)

            # AK4 jet noise filter, jet veto map, 2 ak4 jet pT > 30,  eta<2.5, tight ID
            add_selection("ak4_numjets", (ak.num(jets) >= 2), *selection_args)

            # >= two AK4 jets pass loose WP (Run3Summer22)
            add_selection(
                "ak4jet_btag", (ak.sum(jets.btagDeepFlavB >= 0.0583, axis=1) >= 2), *selection_args
            )

            # 0 veto leptons
            add_selection(
                "0lep",
                (ak.sum(veto_muon_sel, axis=1) == 0) & (ak.sum(veto_electron_sel, axis=1) == 0),
                *selection_args,
            )

        elif self._region == "semilep-tt":
            # >=1 "good" isolated lepton with pT>50
            add_selection("lepton_pt", np.sum((leptons.pt > 50), axis=1) >= 1, *selection_args)

            # >=1 AK8 jets with pT>250, mSD>50
            cut_pt_msd = (
                np.sum(
                    (ak8FatJetVars["ak8FatJetPt"] >= 250) & (ak8FatJetVars["ak8FatJetMsd"] >= 50),
                    axis=1,
                )
                >= 1
            )
            add_selection("ak8_pt_msd", cut_pt_msd, *selection_args)

            # MET > 50
            add_selection("met_50", met_pt > 50, *selection_args)

            # >=1 AK4 jet with medium b-tagging ( DeepJet)
            add_selection(
                "ak4jet_btag", ak.sum((jets.btagDeepFlavB >= 0.3091), axis=1) >= 1, *selection_args
            )

        elif self._region == "had-tt":
            # == 2 AK8 jets with pT>300 and mSD>40
            cut_pt_msd = (
                np.sum(
                    (ak8FatJetVars["ak8FatJetPt"] >= 300) & (ak8FatJetVars["ak8FatJetMsd"] >= 40),
                    axis=1,
                )
                == 2
            )
            add_selection("ak8_pt_msd", cut_pt_msd, *selection_args)

            # == 2 AK8 jets with Xbb>0.1
            cut_txbb = (
                (np.sum(ak8FatJetVars["ak8FatJetPNetTXbb"] >= 0.1, axis=1) == 2)
                | (np.sum(ak8FatJetVars["ak8FatJetParTTXbb"] >= 0.05, axis=1) == 2)
                | (np.sum(ak8FatJetVars["ak8FatJetPNetTXbbLegacy"] >= 0.1, axis=1) == 2)
            )
            add_selection("ak8bb_txbb", cut_txbb, *selection_args)

        print("Selection", f"{time.time() - start:.2f}")

        ######################
        # Weights
        ######################

        totals_dict = {"nevents": n_events}

        if isData:
            skimmed_events["weight"] = np.ones(n_events)
        else:
            weights_dict, totals_temp = self.add_weights(
                events,
                year,
                dataset,
                gen_weights,
                gen_selected,
            )
            skimmed_events = {**skimmed_events, **weights_dict}
            totals_dict = {**totals_dict, **totals_temp}

        ##############################
        # Reshape and apply selections
        ##############################

        sel_all = selection.all(*selection.names)
        skimmed_events = {
            key: value.reshape(len(skimmed_events["weight"]), -1)[sel_all]
            for (key, value) in skimmed_events.items()
        }

        dataframe = self.to_pandas(skimmed_events)
        fname = events.behavior["__events_factory__"]._partition_key.replace("/", "_") + ".parquet"
        self.dump_table(dataframe, fname)

        print("Return ", f"{time.time() - start:.2f}")
        return {year: {dataset: {"totals": totals_dict, "cutflow": cutflow}}}

    def postprocess(self, accumulator):
        return accumulator

    def add_weights(
        self,
        events,
        year,
        dataset,
        gen_weights,
        gen_selected,
    ) -> tuple[dict, dict]:
        """Adds weights and variations, saves totals for all norm preserving weights and variations"""
        weights = Weights(len(events), storeIndividual=True)
        weights.add("genweight", gen_weights)

        add_pileup_weight(weights, year, events.Pileup.nPU.to_numpy(), dataset)
        add_ps_weight(weights, events.PSWeight)

        logger.debug("weights", extra=weights._weights.keys())

        ###################### Save all the weights and variations ######################

        # these weights should not change the overall normalization, so are saved separately
        norm_preserving_weights = HH4b.hh_vars.norm_preserving_weights

        # dictionary of all weights and variations
        weights_dict = {}
        # dictionary of total # events for norm preserving variations for normalization in postprocessing
        totals_dict = {}

        # nominal
        weights_dict["weight"] = weights.weight()

        # norm preserving weights, used to do normalization in post-processing
        weight_np = weights.partial_weight(include=norm_preserving_weights)
        totals_dict["np_nominal"] = np.sum(weight_np[gen_selected])

        if self._systematics:
            for systematic in list(weights.variations):
                weights_dict[f"weight_{systematic}"] = weights.weight(modifier=systematic)

                if utils.remove_variation_suffix(systematic) in norm_preserving_weights:
                    var_weight = weights.partial_weight(include=norm_preserving_weights)
                    # modify manually
                    if "Down" in systematic and systematic not in weights._modifiers:
                        var_weight = (
                            var_weight / weights._modifiers[systematic.replace("Down", "Up")]
                        )
                    else:
                        var_weight = var_weight * weights._modifiers[systematic]

                    # need to save total # events for each variation for normalization in post-processing
                    totals_dict[f"np_{systematic}"] = np.sum(var_weight[gen_selected])

        # TEMP: save each individual weight TODO: remove
        for key in weights._weights:
            weights_dict[f"single_weight_{key}"] = weights.partial_weight([key])

        ###################### alpha_S and PDF variations ######################
        if ("HHTobbbb" in dataset or "HHto4B" in dataset) or dataset.startswith("TTto"):
            scale_weights = get_scale_weights(events)
            if scale_weights is not None:
                weights_dict["scale_weights"] = (
                    scale_weights * weights_dict["weight"][:, np.newaxis]
                )
                totals_dict["np_scale_weights"] = np.sum(
                    (scale_weights * weight_np[:, np.newaxis])[gen_selected], axis=0
                )

        if "HHTobbbb" in dataset or "HHto4B" in dataset:
            pdf_weights = get_pdf_weights(events)
            weights_dict["pdf_weights"] = pdf_weights * weights_dict["weight"][:, np.newaxis]
            totals_dict["np_pdf_weights"] = np.sum(
                (pdf_weights * weight_np[:, np.newaxis])[gen_selected], axis=0
            )

        ###################### Normalization (Step 1) ######################

        weight_norm = self.get_dataset_norm(year, dataset)
        # normalize all the weights to xsec, needs to be divided by totals in Step 2 in post-processing
        for key, val in weights_dict.items():
            weights_dict[key] = val * weight_norm

        # save the unnormalized weight, to confirm that it's been normalized in post-processing
        weights_dict["weight_noxsec"] = weights.weight()

        return weights_dict, totals_dict

    def getBDT(
        self, bbFatJetVars: dict, vbfJetVars: dict, ak4JetAwayVars: dict, met_pt, jshift: str = ""
    ):
        """Calculates BDT"""

        def disc_TXbb(txbb_array):
            # define binning
            bins = [0, 0.8, 0.9, 0.94, 0.97, 0.99, 1]

            # discretize the TXbb variable into len(bins)-1  integer categories
            bin_indices = np.digitize(txbb_array, bins)

            # clip just to be safe
            bin_indices = np.clip(bin_indices, 1, len(bins) - 1)

            return bin_indices

        key_map = get_var_mapping(jshift)

        # makedataframe from v13_glopartv2
        # NOTE: this bdt assumes mass = raw mass
        jets = vector.array(
            {
                "pt": bbFatJetVars[key_map("bbFatJetPt")],
                "phi": bbFatJetVars[key_map("bbFatJetPhi")],
                "eta": bbFatJetVars[key_map("bbFatJetEta")],
                "M": bbFatJetVars[key_map("bbFatJetParTmassVis")],
            }
        )
        h1 = jets[:, 0]
        h2 = jets[:, 1]
        hh = jets[:, 0] + jets[:, 1]
        vbfjets = vector.array(
            {
                "pt": vbfJetVars[key_map("VBFJetPt")],
                "phi": vbfJetVars[key_map("VBFJetPhi")],
                "eta": vbfJetVars[key_map("VBFJetEta")],
                "M": vbfJetVars[key_map("VBFJetMass")],
            }
        )
        vbf1 = vbfjets[:, 0]
        vbf2 = vbfjets[:, 1]
        jj = vbfjets[:, 0] + vbfjets[:, 1]
        ak4away = vector.array(
            {
                "pt": ak4JetAwayVars[key_map("AK4JetAwayPt")],
                "phi": ak4JetAwayVars[key_map("AK4JetAwayPhi")],
                "eta": ak4JetAwayVars[key_map("AK4JetAwayEta")],
                "M": ak4JetAwayVars[key_map("AK4JetAwayMass")],
            }
        )
        ak4away1 = ak4away[:, 0]
        ak4away2 = ak4away[:, 1]
        h1ak4away1 = h1 + ak4away1
        h2ak4away2 = h2 + ak4away2
        bdt_events = pd.DataFrame(
            {
                # dihiggs system
                key_map("HHPt"): hh.pt,
                key_map("HHeta"): hh.eta,
                key_map("HHmass"): hh.mass,
                # met in the event
                key_map("MET"): met_pt,
                # fatjet tau32
                key_map("H1T32"): bbFatJetVars[key_map("bbFatJetTau3OverTau2")][:, 0],
                key_map("H2T32"): bbFatJetVars[key_map("bbFatJetTau3OverTau2")][:, 1],
                # fatjet mass
                key_map("H1Mass"): bbFatJetVars[key_map("bbFatJetParTmassVis")][:, 0],
                # fatjet kinematics
                key_map("H1Pt"): h1.pt,
                key_map("H2Pt"): h2.pt,
                key_map("H1eta"): h1.eta,
                # xbb
                key_map("H1Xbb"): disc_TXbb(bbFatJetVars[key_map("bbFatJetParTTXbb")][:, 0]),
                # ratios
                key_map("H1Pt_HHmass"): h1.pt / hh.mass,
                key_map("H2Pt_HHmass"): h2.pt / hh.mass,
                key_map("H1Pt/H2Pt"): h1.pt / h2.pt,
                # vbf mjj and eta_jj
                key_map("VBFjjMass"): jj.mass,
                key_map("VBFjjDeltaEta"): np.abs(vbf1.eta - vbf2.eta),
                # AK4JetAway
                key_map("H1AK4JetAway1dR"): h1.deltaR(ak4away1),
                key_map("H2AK4JetAway2dR"): h2.deltaR(ak4away2),
                key_map("H1AK4JetAway1mass"): h1ak4away1.mass,
                key_map("H2AK4JetAway2mass"): h2ak4away2.mass,
            }
        )
        # perform BDT inference
        preds = self.bdt_model.predict_proba(bdt_events)

        # store BDT output
        bdtVars = {}
        jlabel = "" if jshift == "" else "_" + jshift
        # weight for ttbar probability
        weight_ttbar = 1
        if preds.shape[1] == 2:  # binary BDT only
            bdtVars[f"bdt_score{jlabel}"] = preds[:, 1]
        elif preds.shape[1] == 3:  # multi-class BDT with ggF HH, QCD, ttbar classes
            bdtVars[f"bdt_score{jlabel}"] = preds[:, 0]  # ggF HH
        elif preds.shape[1] == 4:  # multi-class BDT with ggF HH, VBF HH, QCD, ttbar classes
            bg_tot = np.sum(preds[:, 2:], axis=1)
            bdtVars[f"bdt_score{jlabel}"] = preds[:, 0] / (preds[:, 0] + bg_tot)
            bdtVars[f"bdt_score_vbf{jlabel}"] = preds[:, 1] / (
                preds[:, 1] + preds[:, 2] + weight_ttbar * preds[:, 3]
            )

        return bdtVars<|MERGE_RESOLUTION|>--- conflicted
+++ resolved
@@ -394,15 +394,9 @@
         if self._nano_version == "v12_private":
             self.jmsr_vars += ["particleNet_mass_legacy"]
         # initialize all values with 5% and 10% variation
-<<<<<<< HEAD
-        self.jms_values = dict.fromkeys(["2022","2022EE","2023","2023BPix"])
-        self.jmr_values = dict.fromkeys(["2022","2022EE","2023","2023BPix"])
-        for jmsr_year in self.jms_values:
-=======
         self.jms_values = dict.fromkeys(["2022", "2022EE", "2023", "2023BPix"])
         self.jmr_values = dict.fromkeys(["2022", "2022EE", "2023", "2023BPix"])
-        for jmsr_year in self.jms_values.keys():
->>>>>>> a989a540
+        for jmsr_year in self.jms_values:
             self.jms_values[jmsr_year] = {k: [1.0, 0.95, 1.05] for k in self.jmsr_vars}
             self.jmr_values[jmsr_year] = {k: [1.0, 0.9, 1.1] for k in self.jmsr_vars}
             if "2022" in jmsr_year:
