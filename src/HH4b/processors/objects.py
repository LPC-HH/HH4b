from typing import Dict

import numpy as np
from coffea.nanoevents.methods.nanoaod import JetArray, FatJetArray, MuonArray, ElectronArray
from coffea.nanoevents.methods.base import NanoEventsArray
from .corrections import get_jetveto
import awkward as ak

<<<<<<< HEAD
muon_selection = {
    "pt": 30,
    "eta": 2.4,
    "miniPFRelIso_all": 0.2,
    "id": "tight",
}

electron_selection = {
    "pt": 35,
    "eta": 2.5,
    "miniPFRelIso_all": 0.2,
    # "id": "Tight",
}


ak4_selection = {
    "eta": 4.7,
    # "id": "Tight",
    # "pt": 50
}

ak8_selection = {
    "eta": 2.5,
    # "id": "Tight",
}


def good_muons(muons: MuonArray, selection: Dict = muon_selection):
    sel = (
        (muons.pt >= selection["pt"])
        & (muons.eta <= selection["eta"])
        & (muons.miniPFRelIso_all <= selection["miniPFRelIso_all"])
        & (muons[f"{selection['id']}Id"])
    )
    return muons[sel]


def good_electrons(electrons: ElectronArray, selection: Dict = electron_selection):
    sel = (
        (electrons.pt >= selection["pt"])
        & (electrons.eta <= selection["eta"])
        & (electrons.miniPFRelIso_all <= selection["miniPFRelIso_all"])
        & (electrons.isTight)
    )
    return electrons[sel]

=======
>>>>>>> 2537090d

# ak4 jet definition
def good_ak4jets(
    jets: JetArray, year: str, run: np.ndarray, isData: bool, selection: Dict = ak4_selection
):
    # FIXME: check PuID WP and JetIDWP for Run3
    # PuID might only be needed for forward region (WIP)
    # JETID: https://twiki.cern.ch/twiki/bin/viewauth/CMS/JetID13p6TeV
    # 2 working points: tight and tightLepVeto
    goodjets = (
        (jets.isTight)
        # & ((jets.pt < 50) & (jets.puId >=6)) | (jets.pt >=50)
        & (abs(jets.eta) < selection["eta"])
    )
    if year == "2022" and isData:
        jet_veto = get_jetveto(jets, year, run)
        goodjets = goodjets & ~(jet_veto)

    return jets[goodjets]


# add extra variables to FatJet collection
def get_ak8jets(fatjets: FatJetArray):
<<<<<<< HEAD
    fatjets["Txbb"] = ak.nan_to_num(fatjets.particleNetMD_Xbb / (
        fatjets.particleNetMD_QCD + fatjets.particleNetMD_Xbb
    ), nan=-1.0)
    fatjets["Txjj"] = ak.nan_to_num(
        (fatjets.particleNetMD_Xbb + fatjets.particleNetMD_Xcc + fatjets.particleNetMD_Xqq
     ) / (
         fatjets.particleNetMD_Xbb
         + fatjets.particleNetMD_Xcc
         + fatjets.particleNetMD_Xqq
         + fatjets.particleNetMD_QCD
     )
    , nan=-1.0)
=======
    fatjets["Txbb"] = ak.nan_to_num(
        fatjets.particleNetMD_Xbb / (fatjets.particleNetMD_QCD + fatjets.particleNetMD_Xbb),
        nan=-1.0,
    )
    fatjets["Txjj"] = ak.nan_to_num(
        (fatjets.particleNetMD_Xbb + fatjets.particleNetMD_Xcc + fatjets.particleNetMD_Xqq)
        / (
            (
                fatjets.particleNetMD_Xbb
                + fatjets.particleNetMD_Xcc
                + fatjets.particleNetMD_Xqq
                + fatjets.particleNetMD_QCD
            )
        ),
        nan=-1.0,
    )
>>>>>>> 2537090d
    return fatjets


# ak8 jet definition
def good_ak8jets(fatjets: FatJetArray):
    fatjets = get_ak8jets(fatjets)
    sel = (abs(fatjets.eta) < selection["eta"]) & (fatjets.isTight)
    return fatjets[sel]<|MERGE_RESOLUTION|>--- conflicted
+++ resolved
@@ -6,7 +6,6 @@
 from .corrections import get_jetveto
 import awkward as ak
 
-<<<<<<< HEAD
 muon_selection = {
     "pt": 30,
     "eta": 2.4,
@@ -53,9 +52,6 @@
     )
     return electrons[sel]
 
-=======
->>>>>>> 2537090d
-
 # ak4 jet definition
 def good_ak4jets(
     jets: JetArray, year: str, run: np.ndarray, isData: bool, selection: Dict = ak4_selection
@@ -78,7 +74,6 @@
 
 # add extra variables to FatJet collection
 def get_ak8jets(fatjets: FatJetArray):
-<<<<<<< HEAD
     fatjets["Txbb"] = ak.nan_to_num(fatjets.particleNetMD_Xbb / (
         fatjets.particleNetMD_QCD + fatjets.particleNetMD_Xbb
     ), nan=-1.0)
@@ -91,24 +86,6 @@
          + fatjets.particleNetMD_QCD
      )
     , nan=-1.0)
-=======
-    fatjets["Txbb"] = ak.nan_to_num(
-        fatjets.particleNetMD_Xbb / (fatjets.particleNetMD_QCD + fatjets.particleNetMD_Xbb),
-        nan=-1.0,
-    )
-    fatjets["Txjj"] = ak.nan_to_num(
-        (fatjets.particleNetMD_Xbb + fatjets.particleNetMD_Xcc + fatjets.particleNetMD_Xqq)
-        / (
-            (
-                fatjets.particleNetMD_Xbb
-                + fatjets.particleNetMD_Xcc
-                + fatjets.particleNetMD_Xqq
-                + fatjets.particleNetMD_QCD
-            )
-        ),
-        nan=-1.0,
-    )
->>>>>>> 2537090d
     return fatjets
 
 
