from __future__ import annotations

import awkward as ak
import numpy as np
from coffea.nanoevents.methods.nanoaod import (
    ElectronArray,
    FatJetArray,
    JetArray,
    MuonArray,
)

from .corrections import get_jetveto

# https://twiki.cern.ch/twiki/bin/view/CMS/MuonRun32022


def base_muons(muons: MuonArray):
    # base selection of muons
    return (muons.pt >= 5) & (abs(muons.eta) <= 2.4)


def base_electrons(electrons: ElectronArray):
    # base selection of electrons
    return (electrons.pt >= 7) & (abs(electrons.eta) <= 2.5)


def veto_muons_run2(muons: MuonArray):
    sel = (
        (muons.pt >= 30)
        & (abs(muons.eta) <= 2.4)
        & (muons.tightId)
        & (muons.miniPFRelIso_all <= 0.2)
    )
    return sel


def veto_electrons_run2(electrons: ElectronArray):
    sel = (
        (electrons.pt >= 35)
        & (abs(electrons.eta) <= 2.5)
        & (electrons.cutBased > 3)
        & (electrons.miniPFRelIso_all <= 0.2)
    )
    return sel


def veto_muons(muons: MuonArray):
<<<<<<< HEAD
    sel = (
        (muons.pt >= 10) & (abs(muons.eta) <= 2.4) & (muons.looseId) & (muons.pfRelIso04_all < 0.15)
=======
    return (
        (muons.pt >= 10)
        & (abs(muons.eta) <= 2.4)
        & (muons.looseId)
        & (muons.pfRelIso04_all < 0.15)
>>>>>>> 258e415a
    )
    sel = sel & (
        ((abs(muons.dxy) < 0.05) & (abs(muons.dz) < 0.10) & (abs(muons.eta) < 1.2))
        | ((abs(muons.dxy) < 0.10) & (abs(muons.dz) < 0.20) & (abs(muons.eta) >= 1.2))
    )


def veto_electrons(electrons: ElectronArray):
    sel = (
        (electrons.pt >= 15)
        & (abs(electrons.eta) <= 2.4)
        & (electrons.mvaIso_WP90)
        & (electrons.pfRelIso03_all < 0.15)
    )
    sel = sel & (
        ((abs(electrons.dxy) < 0.05) & (abs(electrons.dz) < 0.10) & (abs(electrons.eta) < 1.2))
        | ((abs(electrons.dxy) < 0.10) & (abs(electrons.dz) < 0.20) & (abs(electrons.eta) >= 1.2))
    )
    return sel


# ak4 jet definition
def good_ak4jets(jets: JetArray, year: str, run: np.ndarray, isData: bool):
    # Since the main AK4 collection for Run3 is the AK4 Puppi collection, jets originating from pileup are already suppressed at the jet clustering level
    # PuID might only be needed for forward region (WIP)
    # JETID: https://twiki.cern.ch/twiki/bin/viewauth/CMS/JetID13p6TeV
    # 2 working points: tight and tightLepVeto
    sel = (jets.isTight) & (abs(jets.eta) < 4.7)

    if year == "2022" or year == "2022EE":
        jet_veto = get_jetveto(jets, year, run, isData)
        jet_veto = jet_veto & (jets.pt > 15)
        sel = sel & ~jet_veto

    return sel


# apply ak4 b-jet regression
def bregcorr(jets: JetArray):
    # pt correction for b-jet energy regression
    return ak.zip(
        {
            "pt": jets.pt * jets.bRegCorr,
            "eta": jets.eta,
            "phi": jets.phi,
            "energy": jets.energy * jets.bRegCorr,
        },
        with_name="PtEtaPhiELorentzVector",
    )


# add extra variables to FatJet collection
def get_ak8jets(fatjets: FatJetArray):
    if "particleNetMD_Xbb" in fatjets.fields:
        fatjets["Txbb"] = ak.nan_to_num(
            fatjets.particleNetMD_Xbb / (fatjets.particleNetMD_QCD + fatjets.particleNetMD_Xbb),
            nan=-1.0,
        )
        fatjets["Txjj"] = ak.nan_to_num(
            (fatjets.particleNetMD_Xbb + fatjets.particleNetMD_Xcc + fatjets.particleNetMD_Xqq)
            / (
                fatjets.particleNetMD_Xbb
                + fatjets.particleNetMD_Xcc
                + fatjets.particleNetMD_Xqq
                + fatjets.particleNetMD_QCD
            ),
            nan=-1.0,
        )
    else:
        fatjets["Txbb"] = fatjets.particleNet_XbbVsQCD
        fatjets["Txjj"] = fatjets.particleNet_XqqVsQCD
        # this is a relative correction to the JEC-corrected jet mass (no softdrop)
        # CROSS-CHECK
        fatjets["particleNet_mass"] = fatjets.mass * fatjets.particleNet_massCorr

    fatjets["t32"] = ak.nan_to_num(fatjets.tau3 / fatjets.tau2, nan=-1.0)

    return fatjets


# ak8 jet definition
def good_ak8jets(fatjets: FatJetArray):
    sel = (abs(fatjets.eta) < 2.5) & (fatjets.isTight)
    return sel<|MERGE_RESOLUTION|>--- conflicted
+++ resolved
@@ -45,21 +45,14 @@
 
 
 def veto_muons(muons: MuonArray):
-<<<<<<< HEAD
     sel = (
         (muons.pt >= 10) & (abs(muons.eta) <= 2.4) & (muons.looseId) & (muons.pfRelIso04_all < 0.15)
-=======
-    return (
-        (muons.pt >= 10)
-        & (abs(muons.eta) <= 2.4)
-        & (muons.looseId)
-        & (muons.pfRelIso04_all < 0.15)
->>>>>>> 258e415a
     )
     sel = sel & (
         ((abs(muons.dxy) < 0.05) & (abs(muons.dz) < 0.10) & (abs(muons.eta) < 1.2))
         | ((abs(muons.dxy) < 0.10) & (abs(muons.dz) < 0.20) & (abs(muons.eta) >= 1.2))
     )
+    return sel
 
 
 def veto_electrons(electrons: ElectronArray):
