--- conflicted
+++ resolved
@@ -65,11 +65,7 @@
     fatjets: FatJetArray,
     selection_args: list,
     skim_vars: dict,
-<<<<<<< HEAD
     fatjet_str:	str = "bbFatJet",
-=======
-    fatjet_str: bbFatJet,
->>>>>>> a7a3ef6a
 ):
     """Gets HH, bb 4-vectors"""
     # finding the two gen higgs
@@ -161,11 +157,7 @@
     fatjets: FatJetArray,
     selection_args: list,  # noqa: ARG001
     skim_vars: dict,
-<<<<<<< HEAD
     fatjet_str: str = "bbFatJet",
-=======
-    fatjet_str: bbFatJet,
->>>>>>> a7a3ef6a
 ):
     """Gets H, bb, 4-vectors + Higgs children information"""
 
