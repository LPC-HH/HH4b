--- conflicted
+++ resolved
@@ -205,11 +205,7 @@
                 "ParTPTopbW",
                 "ParTPXbb",
                 "ParTPXqq",
-<<<<<<< HEAD
-		"ParTPXcc",
-=======
                 "ParTPXcc",
->>>>>>> 65419209
                 "ParTPXcs",
                 "ParTTXbb",
                 "ParTmassRes",
