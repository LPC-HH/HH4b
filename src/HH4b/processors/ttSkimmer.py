--- conflicted
+++ resolved
@@ -121,7 +121,6 @@
         "2023": 0.2431,
         "2023BPix": 0.2435,
     }
-<<<<<<< HEAD
     btag_medium_pNet = { # noqa: RUF012
         "2022": 0.245,
         "2022EE": 0.2605,
@@ -129,10 +128,6 @@
         "2023BPix": 0.1919
     }
     
-=======
-    btag_medium_pNet = {"2022": 0.245, "2022EE": 0.2605, "2023": 0.1917, "2023BPix": 0.1919}
-
->>>>>>> b805dae2
     met_selection = {"pt": 50}  # noqa: RUF012
 
     lepW_selection = {"pt": 100}  # noqa: RUF012
