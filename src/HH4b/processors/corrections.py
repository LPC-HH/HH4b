"""
Collection of utilities for corrections and systematics in processors.

Loosely based on https://github.com/jennetd/hbb-coffea/blob/master/boostedhiggs/corrections.py

Most corrections retrieved from the cms-nanoAOD repo:
See https://cms-nanoaod-integration.web.cern.ch/commonJSONSFs/

Authors: Raghav Kansal, Cristina Suarez
"""
from __future__ import annotations

import gzip
import pathlib
import pickle
import correctionlib
import awkward as ak
import uproot

import awkward as ak
import correctionlib
import numpy as np
from coffea.analysis_tools import Weights
from coffea.lookup_tools.dense_lookup import dense_lookup
from coffea.nanoevents.methods import vector
from coffea.nanoevents.methods.base import NanoEventsArray
from coffea.nanoevents.methods.nanoaod import FatJetArray, JetArray

from . import utils
from .utils import pad_val

ak.behavior.update(vector.behavior)
package_path = str(pathlib.Path(__file__).parent.parent.resolve())

# Important Run3 start of Run
FirstRun_2022C = 355794
FirstRun_2022D = 357487
LastRun_2022D = 359021
FirstRun_2022E = 359022
LastRun_2022F = 362180

"""
CorrectionLib files are available from: /cvmfs/cms.cern.ch/rsync/cms-nanoAOD/jsonpog-integration - synced daily
"""
pog_correction_path = "/cvmfs/cms.cern.ch/rsync/cms-nanoAOD/jsonpog-integration/"
pog_jsons = {
    "muon": ["MUO", "muon_Z.json.gz"],
    "electron": ["EGM", "electron.json.gz"],
    "pileup": ["LUM", "puWeights.json.gz"],
    "fatjet_jec": ["JME", "fatJet_jerc.json.gz"],
    "jet_jec": ["JME", "jet_jerc.json.gz"],
    "jetveto": ["JME", "jetvetomaps.json.gz"],
    "btagging": ["BTV", "btagging.json.gz"],
}


def get_Prompt_year(year: str) -> str:
    return f"{year}_Prompt"


def get_UL_year(year: str) -> str:
    return f"{year}_UL"


def get_pog_json(obj: str, year: str) -> str:
    try:
        pog_json = pog_jsons[obj]
    except:
        print(f"No json for {obj}")

    # TODO: fix prompt when switching to re-reco 23Sep datasets
    year = get_Prompt_year(year) if year == "2022" else year
    year = get_UL_year(year) if year == "2018" else year
    return f"{pog_correction_path}/POG/{pog_json[0]}/{year}/{pog_json[1]}"


def add_pileup_weight(weights: Weights, year: str, nPU: np.ndarray, dataset: str = None):
    # clip nPU from 0 to 100
    nPU = np.clip(nPU, 0, 99)
    # print(list(nPU))

    if year == "2018":
        values = {}

        cset = correctionlib.CorrectionSet.from_file(get_pog_json("pileup", year))
        y = year
        year_to_corr = {
            "2018": "Collisions18_UltraLegacy_goldenJSON",
        }
        # evaluate and clip up to 10 to avoid large weights
        values["nominal"] = np.clip(cset[year_to_corr[y]].evaluate(nPU, "nominal"), 0, 10)
        values["up"] = np.clip(cset[year_to_corr[y]].evaluate(nPU, "up"), 0, 10)
        values["down"] = np.clip(cset[year_to_corr[y]].evaluate(nPU, "down"), 0, 10)

        weights.add("pileup", values["nominal"], values["up"], values["down"])

    # TODO: Switch to official recommendation when and if any
    else:
        if "Pu60" in dataset or "Pu70" in dataset:
            # pileup profile from data
            path_pileup = package_path + "/corrections/data/MyDataPileupHistogram2022FG.root"
            pileup_profile = uproot.open(path_pileup)["pileup"]
            pileup_profile = pileup_profile.to_numpy()[0]
            # normalise
            pileup_profile /= pileup_profile.sum()

            # https://indico.cern.ch/event/695872/contributions/2877123/attachments/1593469/2522749/pileup_ppd_feb_2018.pdf
            # pileup profile from MC
            if "Pu60" in dataset:
                pu_name = "Pu60"
            else:
                pu_name = "Pu70"
            path_pileup_dataset = package_path + f"/corrections/data/pileup/{pu_name}.npy"
            pileup_MC = np.load(path_pileup_dataset)

            # avoid division by 0 (?)
            pileup_MC[pileup_MC == 0.0] = 1

            print("Data profile  ", np.round(pileup_profile, 3))
            print("MC profile ", np.round(pileup_MC, 3))

            pileup_correction = pileup_profile / pileup_MC
            print("correction ", np.round(pileup_correction, 2))

            # remove large MC reweighting factors to prevent artifacts
            pileup_correction[pileup_correction > 10] = 10

            print("correction ", np.round(pileup_correction, 2))

            sf = pileup_correction[nPU]
            print("sf ", sf)

            # no uncertainties
            weights.add("pileup", sf)

        else:
            y = year.replace("EE", "")
            cset = correctionlib.CorrectionSet.from_file(
                package_path + f"/corrections/{y}_puWeights.json.gz"
            )
            name = f"Collisions_{y}_PromptReco_goldenJSON"
            nominal = np.clip(cset[name].evaluate(nPU, "nominal"), 0, 10)
            weights.add("pileup", nominal)


def get_vpt(genpart, check_offshell=False):
    """Only the leptonic samples have no resonance in the decay tree, and only
    when M is beyond the configured Breit-Wigner cutoff (usually 15*width)
    """
    boson = ak.firsts(
        genpart[
            ((genpart.pdgId == 23) | (abs(genpart.pdgId) == 24))
            & genpart.hasFlags(["fromHardProcess", "isLastCopy"])
        ]
    )
    if check_offshell:
        offshell = genpart[
            genpart.hasFlags(["fromHardProcess", "isLastCopy"])
            & ak.is_none(boson)
            & (abs(genpart.pdgId) >= 11)
            & (abs(genpart.pdgId) <= 16)
        ].sum()
        return ak.where(ak.is_none(boson.pt), offshell.pt, boson.pt)
    return np.array(ak.fill_none(boson.pt, 0.0))


def add_VJets_kFactors(weights, genpart, dataset):
    """Revised version of add_VJets_NLOkFactor, for both NLO EW and ~NNLO QCD"""

    vjets_kfactors = correctionlib.CorrectionSet.from_file(
        package_path + "/corrections/ULvjets_corrections.json"
    )

    common_systs = [
        "d1K_NLO",
        "d2K_NLO",
        "d3K_NLO",
        "d1kappa_EW",
    ]
    zsysts = common_systs + [
        "Z_d2kappa_EW",
        "Z_d3kappa_EW",
    ]
    znlosysts = [
        "d1kappa_EW",
        "Z_d2kappa_EW",
        "Z_d3kappa_EW",
    ]
    wsysts = common_systs + [
        "W_d2kappa_EW",
        "W_d3kappa_EW",
    ]

    def add_systs(systlist, qcdcorr, ewkcorr, vpt):
        ewknom = ewkcorr.evaluate("nominal", vpt)
        weights.add("vjets_nominal", qcdcorr * ewknom if qcdcorr is not None else ewknom)
        ones = np.ones_like(vpt)
        for syst in systlist:
            weights.add(
                syst,
                ones,
                ewkcorr.evaluate(syst + "_up", vpt) / ewknom,
                ewkcorr.evaluate(syst + "_down", vpt) / ewknom,
            )

    if "ZJetsToQQ_HT" in dataset:
        vpt = get_vpt(genpart)
        qcdcorr = vjets_kfactors["ULZ_MLMtoFXFX"].evaluate(vpt)
        ewkcorr = vjets_kfactors["Z_FixedOrderComponent"]
        add_systs(zsysts, qcdcorr, ewkcorr, vpt)
    elif "DYJetsToLL" in dataset:
        vpt = get_vpt(genpart)
        qcdcorr = 1
        ewkcorr = vjets_kfactors["Z_FixedOrderComponent"]
        add_systs(znlosysts, qcdcorr, ewkcorr, vpt)
    elif "WJetsToQQ_HT" in dataset or "WJetsToLNu" in dataset:
        vpt = get_vpt(genpart)
        qcdcorr = vjets_kfactors["ULW_MLMtoFXFX"].evaluate(vpt)
        ewkcorr = vjets_kfactors["W_FixedOrderComponent"]
        add_systs(wsysts, qcdcorr, ewkcorr, vpt)


def add_ps_weight(weights, ps_weights):
    """
    Parton Shower Weights (FSR and ISR)
    """

    nweights = len(weights.weight())
    nom = np.ones(nweights)

    up_isr = np.ones(nweights)
    down_isr = np.ones(nweights)
    up_fsr = np.ones(nweights)
    down_fsr = np.ones(nweights)

    if len(ps_weights[0]) == 4:
        up_isr = ps_weights[:, 0]  # ISR=2, FSR=1
        down_isr = ps_weights[:, 2]  # ISR=0.5, FSR=1

        up_fsr = ps_weights[:, 1]  # ISR=1, FSR=2
        down_fsr = ps_weights[:, 3]  # ISR=1, FSR=0.5

    elif len(ps_weights[0]) > 1:
        print("PS weight vector has length ", len(ps_weights[0]))

    weights.add("ISRPartonShower", nom, up_isr, down_isr)
    weights.add("FSRPartonShower", nom, up_fsr, down_fsr)

    # TODO: do we need to update sumgenweights?
    # e.g. as in https://git.rwth-aachen.de/3pia/cms_analyses/common/-/blob/11e0c5225416a580d27718997a11dc3f1ec1e8d1/processor/generator.py#L74


def add_pdf_weight(weights, pdf_weights):
    """
    LHEPDF Weights
    """
    nweights = len(weights.weight())
    nom = np.ones(nweights)
    # up = np.ones(nweights)
    # down = np.ones(nweights)

    # NNPDF31_nnlo_hessian_pdfas
    # https://lhapdfsets.web.cern.ch/current/NNPDF31_nnlo_hessian_pdfas/NNPDF31_nnlo_hessian_pdfas.info

    # Hessian PDF weights
    # Eq. 21 of https://arxiv.org/pdf/1510.03865v1.pdf
    arg = pdf_weights[:, 1:-2] - np.ones((nweights, 100))
    summed = ak.sum(np.square(arg), axis=1)
    pdf_unc = np.sqrt((1.0 / 99.0) * summed)
    # weights.add("PDF", nom, pdf_unc + nom)

    # alpha_S weights
    # Eq. 27 of same ref
    as_unc = 0.5 * (pdf_weights[:, 102] - pdf_weights[:, 101])
    # weights.add('alphaS', nom, as_unc + nom)

    # PDF + alpha_S weights
    # Eq. 28 of same ref
    pdfas_unc = np.sqrt(np.square(pdf_unc) + np.square(as_unc))
    weights.add("PDFalphaS", nom, pdfas_unc + nom)


def add_scalevar_7pt(weights, var_weights):
    """
    QCD Scale variations:
    7 point is where the renorm. and factorization scale are varied separately
    docstring:
    LHE scale variation weights (w_var / w_nominal);
    [0] is renscfact=0.5d0 facscfact=0.5d0 ;
    [1] is renscfact=0.5d0 facscfact=1d0 ; <=
    [2] is renscfact=0.5d0 facscfact=2d0 ;
    [3] is renscfact=1d0 facscfact=0.5d0 ; <=
    [4] is renscfact=1d0 facscfact=1d0 ;
    [5] is renscfact=1d0 facscfact=2d0 ; <=
    [6] is renscfact=2d0 facscfact=0.5d0 ;
    [7] is renscfact=2d0 facscfact=1d0 ; <=
    [8] is renscfact=2d0 facscfact=2d0 ; <=
    """
    nweights = len(weights.weight())

    nom = np.ones(nweights)
    up = np.ones(nweights)
    down = np.ones(nweights)

    if len(var_weights) > 0:
        if len(var_weights[0]) == 9:
            up = np.maximum.reduce(
                [
                    var_weights[:, 0],
                    var_weights[:, 1],
                    var_weights[:, 3],
                    var_weights[:, 5],
                    var_weights[:, 7],
                    var_weights[:, 8],
                ]
            )
            down = np.minimum.reduce(
                [
                    var_weights[:, 0],
                    var_weights[:, 1],
                    var_weights[:, 3],
                    var_weights[:, 5],
                    var_weights[:, 7],
                    var_weights[:, 8],
                ]
            )
        elif len(var_weights[0]) > 1:
            print("Scale variation vector has length ", len(var_weights[0]))
    # NOTE: I think we should take the envelope of these weights w.r.t to [4]
    weights.add("QCDscale7pt", nom, up, down)
    weights.add("QCDscale4", var_weights[:, 4])


def add_scalevar_3pt(weights, var_weights):
    nweights = len(weights.weight())

    nom = np.ones(nweights)
    up = np.ones(nweights)
    down = np.ones(nweights)

    if len(var_weights) > 0:
        if len(var_weights[0]) == 9:
            up = np.maximum(var_weights[:, 0], var_weights[:, 8])
            down = np.minimum(var_weights[:, 0], var_weights[:, 8])
        elif len(var_weights[0]) > 1:
            print("Scale variation vector has length ", len(var_weights[0]))

    weights.add("QCDscale3pt", nom, up, down)


TOP_PDGID = 6
GEN_FLAGS = ["fromHardProcess", "isLastCopy"]


def add_top_pt_weight(weights: Weights, events: NanoEventsArray):
    """https://twiki.cern.ch/twiki/bin/view/CMS/TopPtReweighting"""
    # finding the two gen tops
    tops = events.GenPart[
        (abs(events.GenPart.pdgId) == TOP_PDGID) * events.GenPart.hasFlags(GEN_FLAGS)
    ]

    # reweighting formula from https://twiki.cern.ch/twiki/bin/view/CMS/TopPtReweighting#TOP_PAG_corrections_based_on_dat
    # for POWHEG+Pythia8
    tops_sf = np.exp(0.0615 - 0.0005 * tops.pt)
    # SF is geometric mean of both tops' weight
    tops_sf = np.sqrt(tops_sf[:, 0] * tops_sf[:, 1]).to_numpy()
    weights.add("top_pt", tops_sf)


try:
    with gzip.open(package_path + "/corrections/jec_compiled.pkl.gz", "rb") as filehandler:
        jmestuff = pickle.load(filehandler)

    ak4jet_factory = jmestuff["jet_factory"]
    fatjet_factory = jmestuff["fatjet_factory"]
except:
    print("Failed loading compiled JECs")


def _add_jec_variables(jets: JetArray, event_rho: ak.Array, isData: bool) -> JetArray:
    """add variables needed for JECs"""
    jets["pt_raw"] = (1 - jets.rawFactor) * jets.pt
    jets["mass_raw"] = (1 - jets.rawFactor) * jets.mass
    jets["event_rho"] = ak.broadcast_arrays(event_rho, jets.pt)[0]
    if not isData:
        # gen pT needed for smearing
        jets["pt_gen"] = ak.values_astype(ak.fill_none(jets.matched_gen.pt, 0), np.float32)
    return jets


def get_jec_jets(
    events: NanoEventsArray,
    jets: FatJetArray,
    year: str,
    isData: bool = False,
    jecs: dict[str, str] | None = None,
    fatjets: bool = True,
    applyData: bool = False,
<<<<<<< HEAD
    dataset: str = None,
    nano_version: str = "v12",
=======
    dataset: str | None = None,
>>>>>>> 258e415a
) -> FatJetArray:
    """
    If ``jecs`` is not None, returns the shifted values of variables are affected by JECs.
    """
    # RunC,D,E are re-reco, should wait for new jecs
    datasets_no_jecs = [
        "Run2022C_single",
        "Run2022C",
        "Run2022D",
        "Run2022E",
    ]
    for dset in datasets_no_jecs:
        if dataset in dset and nano_version == "v12":
            return jets, None

    if year == "2018" or year == "2023":
        return jets, None

    jec_vars = ["pt"]  # variables we are saving that are affected by JECs
    jet_factory = fatjet_factory if fatjets else ak4jet_factory

    import cachetools

    jec_cache = cachetools.Cache(np.inf)

    if isData:
        if year == "2022EE" and (dataset == "Run2022F" or dataset == "Run2022E"):
            corr_key = f"{year}NOJER_runF"
        elif year == "2022EE" and dataset == "Run2022G":
            corr_key = f"{year}NOJER_runG"
        elif year == "2022" and dataset == "Run2022C":
            corr_key = f"{year}NOJER_runC"
        elif year == "2022" and dataset == "Run2022D":
            corr_key = f"{year}NOJER_runD"
        else:
            print(dataset, year)
            print("warning, no valid dataset for 2022 corrections, JECs won't be applied to data")
            applyData = False
    else:
        corr_key = f"{year}mc"

    apply_jecs = ak.any(jets.pt) if (applyData or not isData) else False

    # fatjet_factory.build gives an error if there are no jets in event
    if apply_jecs:
        jets = jet_factory[corr_key].build(
            _add_jec_variables(jets, events.Rho.fixedGridRhoFastjetAll, isData), jec_cache
        )

    # return only jets if no jecs given
    if jecs is None or isData:
        return jets, None

    jec_shifted_vars = {}

    for jec_var in jec_vars:
        tdict = {"": jets[jec_var]}
        if apply_jecs:
            for key, shift in jecs.items():
                for var in ["up", "down"]:
                    tdict[f"{key}_{var}"] = jets[shift][var][jec_var]

        jec_shifted_vars[jec_var] = tdict

    return jets, jec_shifted_vars


# Jet mass scale and Jet mass resolution
# FIXME: Using placeholder Run 2 values !!
# nominal, down, up
jmsr_vars = ["msoftdrop", "particleNet_mass"]

jmsValues = {}
jmrValues = {}

jmrValues["msoftdrop"] = {
    "2018": [1.09, 1.04, 1.14],
    "2022": [1.09, 1.04, 1.14],
    "2022EE": [1.09, 1.04, 1.14],
}

jmsValues["msoftdrop"] = {
    "2018": [0.982, 0.978, 0.986],
    "2022": [0.982, 0.978, 0.986],
    "2022EE": [0.982, 0.978, 0.986],
}

jmrValues["particleNet_mass"] = {
    "2018": [1.031, 1.006, 1.075],
    "2022": [1.031, 1.006, 1.075],
    "2022EE": [1.031, 1.006, 1.075],
}

jmsValues["particleNet_mass"] = {
    "2018": [0.994, 0.993, 1.001],
    "2022": [0.994, 0.993, 1.001],
    "2022EE": [0.994, 0.993, 1.001],
}


def get_jmsr(
    fatjets: FatJetArray, num_jets: int, year: str, isData: bool = False, seed: int = 42
) -> dict:
    """Calculates post JMS/R masses and shifts"""
    jmsr_shifted_vars = {}

    for mkey in jmsr_vars:
        tdict = {}

        mass = utils.pad_val(fatjets[mkey], num_jets, axis=1)

        if isData:
            tdict[""] = mass
        else:
            rng = np.random.default_rng(seed)
            smearing = rng.normal(size=mass.shape)
            # scale to JMR nom, down, up (minimum at 0)
            jmr_nom, jmr_down, jmr_up = (
                (smearing * max(jmrValues[mkey][year][i] - 1, 0) + 1) for i in range(3)
            )
            jms_nom, jms_down, jms_up = jmsValues[mkey][year]

            mass_jms = mass * jms_nom
            mass_jmr = mass * jmr_nom

            tdict[""] = mass_jms * jmr_nom
            tdict["JMS_down"] = mass_jmr * jms_down
            tdict["JMS_up"] = mass_jmr * jms_up
            tdict["JMR_down"] = mass_jms * jmr_down
            tdict["JMR_up"] = mass_jms * jmr_up

        jmsr_shifted_vars[mkey] = tdict

    return jmsr_shifted_vars


# Jet Veto Maps
# the JERC group recommends ALL analyses use these maps, as the JECs are derived excluding these zones.
# apply to both Data and MC
# https://cms-talk.web.cern.ch/t/jet-veto-maps-for-run3-data/18444?u=anmalara
def get_jetveto(jets: JetArray, year: str, run: np.ndarray, isData: bool):
    # https://cms-nanoaod-integration.web.cern.ch/commonJSONSFs/summaries/JME_2022_Prompt_jetvetomaps.html
    # correction: Non-zero value for (eta, phi) indicates that the region is vetoed
    # for samples related to RunEFG, it is recommended to utilize the vetomap that has been derived for RunEFG
    cset = correctionlib.CorrectionSet.from_file(get_pog_json("jetveto", year.replace("EE", "")))

    j, nj = ak.flatten(jets), ak.num(jets)

    def get_veto(j, nj, csetstr):
        j_phi = np.clip(np.array(j.phi), -3.1415, 3.1415)
        j_eta = np.clip(np.array(j.eta), -4.7, 4.7)
        veto = cset[csetstr].evaluate("jetvetomap", j_eta, j_phi)
        return ak.unflatten(veto, nj)

    if isData:
        jet_veto = (
            # RunCD
            (
                (run >= FirstRun_2022C)
                & (run <= LastRun_2022D)
                & (get_veto(j, nj, "Winter22Run3_RunCD_V1") > 0)
            )
            |
            # RunE (and later?)
            ((run >= FirstRun_2022E) & (get_veto(j, nj, "Winter22Run3_RunE_V1") > 0))
        )
    else:
        if year == "2022":
            jet_veto = get_veto(j, nj, "Winter22Run3_RunCD_V1") > 0
        else:
            jet_veto = get_veto(j, nj, "Winter22Run3_RunE_V1") > 0

    return jet_veto


def get_jetveto_event(jets: JetArray, year: str, run: np.ndarray, isData: bool):
    """
    Get event selection that rejects events with jets in the veto map
    """
    cset = correctionlib.CorrectionSet.from_file(get_pog_json("jetveto", year.replace("EE", "")))

    j, nj = ak.flatten(jets), ak.num(jets)

    def get_veto(j, nj, csetstr):
        j_phi = np.clip(np.array(j.phi), -3.1415, 3.1415)
        j_eta = np.clip(np.array(j.eta), -4.7, 4.7)
        veto = cset[csetstr].evaluate("jetvetomap_eep", j_eta, j_phi)
        return ak.unflatten(veto, nj)

    if isData:
        event_sel = (
            # Run CD
            (run >= FirstRun_2022C)
            & (run <= LastRun_2022D)
            & ~(ak.any((jets.pt > 30) & (get_veto(j, nj, "Winter22Run3_RunCD_V1") > 0), axis=1))
        ) | (
            # RunE
            (run >= FirstRun_2022E)
            & ~(ak.any((jets.pt > 30) & (get_veto(j, nj, "Winter22Run3_RunE_V1") > 0), axis=1))
        )
    else:
        if year == "2022":
            event_sel = ~(
                ak.any((jets.pt > 30) & (get_veto(j, nj, "Winter22Run3_RunCD_V1") > 0), axis=1)
            )
        else:
            event_sel = ~(
                ak.any((jets.pt > 30) & (get_veto(j, nj, "Winter22Run3_RunE_V1") > 0), axis=1)
            )

    return event_sel


def add_trig_weights(weights: Weights, fatjets: FatJetArray, year: str, num_jets: int = 2):
    """
    Add the trigger scale factor weights and uncertainties

    Give number of jets in pre-selection to obtain event weight
    """
    if year == "2018":
        with Path(f"{package_path}/corrections/data/fatjet_triggereff_{year}_combined.pkl").open(
            "rb"
        ) as filehandler:
            combined = pickle.load(filehandler)

        # sum over TH4q bins
        effs_txbb = combined["num"][:, sum, :, :] / combined["den"][:, sum, :, :]

        ak8TrigEffsLookup = dense_lookup(
            np.nan_to_num(effs_txbb.view(flow=False), 0), np.squeeze(effs_txbb.axes.edges)
        )

        fj_trigeffs = ak8TrigEffsLookup(
            pad_val(fatjets.Txbb, num_jets, axis=1),
            pad_val(fatjets.pt, num_jets, axis=1),
            pad_val(fatjets.msoftdrop, num_jets, axis=1),
        )

        combined_trigEffs = 1 - np.prod(1 - fj_trigeffs, axis=1)

        weights.add("trig_effs", combined_trigEffs)
        return

    # TODO: replace year
    year = "2022EE"
    jet_triggerSF = correctionlib.CorrectionSet.from_file(
        package_path + f"/corrections/data/fatjet_triggereff_{year}_combined_nodijet.json"
    )

    fatjets_xbb = pad_val(fatjets.Txbb, num_jets, axis=1)
    fatjets_pt = pad_val(fatjets.pt, num_jets, axis=1)

    nom_data = jet_triggerSF[f"fatjet_triggereff_{year}_data"].evaluate(
        "nominal", fatjets_pt, fatjets_xbb
    )
    nom_mc = jet_triggerSF[f"fatjet_triggereff_{year}_MC"].evaluate(
        "nominal", fatjets_pt, fatjets_xbb
    )

    nom_data_up = jet_triggerSF[f"fatjet_triggereff_{year}_data"].evaluate(
        "stat_up", fatjets_pt, fatjets_xbb
    )
    nom_mc_up = jet_triggerSF[f"fatjet_triggereff_{year}_MC"].evaluate(
        "stat_up", fatjets_pt, fatjets_xbb
    )

    nom_data_dn = jet_triggerSF[f"fatjet_triggereff_{year}_data"].evaluate(
        "stat_dn", fatjets_pt, fatjets_xbb
    )
    nom_mc_dn = jet_triggerSF[f"fatjet_triggereff_{year}_MC"].evaluate(
        "stat_dn", fatjets_pt, fatjets_xbb
    )

    # calculate trigger weight per event and take ratio from data/MC
    combined_eff_data = 1 - np.prod(1 - nom_data, axis=1)
    combined_eff_mc = 1 - np.prod(1 - nom_mc, axis=1)
    sf = combined_eff_data / combined_eff_mc

    sf_up = (1 - np.prod(1 - nom_data_up, axis=1)) / (1 - np.prod(1 - nom_mc_up, axis=1))
    sf_dn = (1 - np.prod(1 - nom_data_dn, axis=1)) / (1 - np.prod(1 - nom_mc_dn, axis=1))

    weights.add(f"trigsf_{num_jets}jet", sf, sf_up, sf_dn)<|MERGE_RESOLUTION|>--- conflicted
+++ resolved
@@ -396,12 +396,8 @@
     jecs: dict[str, str] | None = None,
     fatjets: bool = True,
     applyData: bool = False,
-<<<<<<< HEAD
     dataset: str = None,
     nano_version: str = "v12",
-=======
-    dataset: str | None = None,
->>>>>>> 258e415a
 ) -> FatJetArray:
     """
     If ``jecs`` is not None, returns the shifted values of variables are affected by JECs.
