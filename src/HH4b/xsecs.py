"""
Cross Sections for 13.6 TeV,
"""
from __future__ import annotations

BR_WQQ = 0.676
BR_WLNU = 0.324
BR_ZQQ = 0.69911
BR_ZLNU = 0.27107
BR_ZLL = 0.02982

BR_HBB = 0.5809
# BR_HBB = 0.5824

xsecs = {}

# QCD
# also see https://indico.cern.ch/event/1324651/contributions/5576411/attachments/2713143/4711677/2023_09_14_PPD_DijetsAndPairedDijets_JECAndMCNeeds.pdf page 22
xsecs["QCD_PT-30to50"] = 112800000.0
xsecs["QCD_PT-50to80"] = 16660000.0
xsecs["QCD_PT-80to120"] = 2507000.0
xsecs["QCD_PT-120to170"] = 441100.0
xsecs["QCD_PT-170to300"] = 113400.0
xsecs["QCD_PT-300to470"] = 7589.0
xsecs["QCD_PT-470to600"] = 626.4
xsecs["QCD_PT-600to800"] = 178.6
xsecs["QCD_PT-800to1000"] = 30.57
xsecs["QCD_PT-1000to1400"] = 8.92
xsecs["QCD_PT-1400to1800"] = 0.8103
xsecs["QCD_PT-1800to2400"] = 0.1148
xsecs["QCD_PT-2400to3200"] = 0.007542
xsecs["QCD_PT-3200"] = 0.0002331

xsecs["QCD_PT-15to7000"] = 1440000000.0

# QCD-HT (obtained by Cristina manually with genXsecAnalyzer
# QCDB-4Jets_HT*
# these numbers seem unusually high - xcheck
xsecs["QCDB_HT-40to100"] = 12950000.0
xsecs["QCDB_HT-100to200"] = 1195000.0
xsecs["QCDB_HT-200to400"] = 100600.0
xsecs["QCDB_HT-400to600"] = 4938.0
xsecs["QCDB_HT-600to800"] = 654.0
xsecs["QCDB_HT-800to1000"] = 139.0
xsecs["QCDB_HT-1000to1500"] = 55.15
xsecs["QCDB_HT-1500to2000"] = 4729
xsecs["QCDB_HT-2000"] = 0.8673

xsecs["QCD_HT-40to70"] = 311600000.0
xsecs["QCD_HT-70to100"] = 58520000.0
xsecs["QCD_HT-100to200"] = 25220000.0
xsecs["QCD_HT-200to400"] = 1963000.0
xsecs["QCD_HT-400to600"] = 94870.0
xsecs["QCD_HT-600to800"] = 13420.0
xsecs["QCD_HT-800to1000"] = 2992.0
xsecs["QCD_HT-1000to1200"] = 879.1
xsecs["QCD_HT-1200to1500"] = 384.5
xsecs["QCD_HT-1500to2000"] = 125.5
xsecs["QCD_HT-2000"] = 25.78

# Top
# https://twiki.cern.ch/twiki/bin/view/LHCPhysics/TtbarNNLO
# cross check these?
# https://cms.cern.ch/iCMS/analysisadmin/cadilines?line=TOP-22-012
xsecs["TTto4Q"] = 923.6 * 0.667 * 0.667  # = 410.89  (762.1)
xsecs["TTto2L2Nu"] = 923.6 * 0.333 * 0.333  # = 102.41 (96.9)
xsecs["TTtoLNu2Q"] = 923.6 * 2 * (0.667 * 0.333)  # = 410.28 (404.0)

# Diboson
xsecs["WW"] = 116.8  #  173.4 (116.8 at NNLO)
xsecs["WZ"] = 54.3
xsecs["ZZ"] = 16.7
xsecs["ZZto2L2Q_TuneCP5_13p6TeV_powheg-pythia8"] = 2.36
xsecs["ZZto2Nu2Q_TuneCP5_13p6TeV_powheg-pythia8"] = 4.48
xsecs["ZZto4L_TuneCP5_13p6TeV_powheg-pythia8"] = 0.170
xsecs["ZZto2L2Nu_TuneCP5_13p6TeV_powheg-pythia8"] = 0.674
xsecs["WZtoLNu2Q_TuneCP5_13p6TeV_powheg-pythia8"] = 12.368
xsecs["WZto2L2Q_TuneCP5_13p6TeV_powheg-pythia8"] = 3.696
xsecs["WZto3LNu_TuneCP5_13p6TeV_powheg-pythia8"] = 1.786
xsecs["WWto4Q_TuneCP5_13p6TeV_powheg-pythia8"] = 78.79
xsecs["WWtoLNu2Q_TuneCP5_13p6TeV_powheg-pythia8"] = 76.16
xsecs["WWto2L2Nu_TuneCP5_13p6TeV_powheg-pythia8"] = 18.41
# xsecs["WWto4Q_1Jets-4FS"]
# xsecs["WZto4Q-1Jets-4FS"]

# Higgs
# SX: took XSDB NLO number (0.5246) and multiplied it by the NNLO/NLO ratio for inclusive ggH from 13 TeV
xsecs["GluGluHto2B_M-125"] = 30.2 * BR_HBB
xsecs["GluGluHto2B_PT-200_M-125"] = 0.5246 * (43.92 / 27.8) * BR_HBB
# https://twiki.cern.ch/twiki/bin/view/LHCPhysics/LHCHWG136TeVxsec_extrap
xsecs["VBFHto2B_M-125_dipoleRecoilOn"] = 4.078 * BR_HBB
xsecs["WminusH_Hto2B_Wto2Q_M-125"] = 0.8889 * BR_WQQ * BR_HBB
xsecs["WminusH_Hto2B_WtoLNu_M-125"] = 0.8889 * BR_WLNU * BR_HBB
xsecs["WplusH_Hto2B_Wto2Q_M-125"] = 0.5677 * BR_WQQ * BR_HBB
xsecs["ZH_Hto2B_Zto2L_M-125"] = 0.8079 * BR_ZLL * BR_HBB
xsecs["ZH_Hto2B_Zto2Q_M-125"] = 0.8079 * BR_ZQQ * BR_HBB
xsecs["ggZH_Hto2B_Zto2L_M-125"] = 0.1360 * BR_ZLL * BR_HBB
xsecs["ggZH_Hto2B_Zto2Nu_M-125"] = 0.1360 * BR_ZLNU * BR_HBB
xsecs["ggZH_Hto2B_Zto2Q_M-125"] = 0.1360 * BR_ZQQ * BR_HBB
xsecs["ttHto2B_M-125"] = 0.5700 * BR_HBB

# Triple-higgs
# ggHHHto6B_13TeV         0.0894e-3 (not including BR_HBB)
xsecs["HHHTo6B_c3_0_d4_0"] = 3.707e-05 * BR_HBB * BR_HBB * BR_HBB
xsecs["HHHTo6B_c3_0_d4_99"] = 0.005855 * BR_HBB * BR_HBB * BR_HBB
xsecs["HHHTo6B_c3_0_d4_minus1"] = 4.117e-05 * BR_HBB * BR_HBB * BR_HBB
xsecs["HHHTo6B_c3_19_d4_19"] = 0.1476 * BR_HBB * BR_HBB * BR_HBB
# SM sample
xsecs["HHHTo6B_c3_1_d4_0"] = 2.908e-05 * BR_HBB * BR_HBB * BR_HBB
xsecs["HHHTo6B_c3_1_d4_2"] = 1.616e-05 * BR_HBB * BR_HBB * BR_HBB
# xsecs["HHHTo6B_c3_2_d4_minus1"] =
# xsecs["HHHTo6B_c3_4_d4_9"] =
xsecs["HHHTo6B_c3_minus1_d4_0"] = 0.0001127 * BR_HBB * BR_HBB * BR_HBB
xsecs["HHHTo6B_c3_minus1_d4_minus1"] = 0.0001087 * BR_HBB * BR_HBB * BR_HBB
xsecs["HHHTo6B_c3_minus1p5_d4_minus0p5"] = 0.0001941 * BR_HBB * BR_HBB * BR_HBB

# Di-Higgs
# TO- XCHECK (from xsecdb)
# ggF SM from https://twiki.cern.ch/twiki/bin/view/LHCPhysics/LHCHWGHH#Latest_recommendations_for_gluon
# TODO: find official values for VBF non-SM samples
hh = {
    "GluGlutoHHto4B_kl-0p00_kt-1p00_c2-0p00_TuneCP5_13p6TeV": 0.06648 * BR_HBB * BR_HBB,
    "GluGlutoHHto4B_kl-0p00_kt-1p00_c2-1p00_TuneCP5_13p6TeV": 0.1492 * BR_HBB * BR_HBB,
    "GluGlutoHHto4B_kl-1p00_kt-1p00_c2-0p00_TuneCP5_13p6TeV": 34.43e-3 * BR_HBB * BR_HBB,
    "GluGlutoHHto4B_kl-1p00_kt-1p00_c2-0p10_TuneCP5_13p6TeV": 0.01493 * BR_HBB * BR_HBB,
    "GluGlutoHHto4B_kl-1p00_kt-1p00_c2-0p35_TuneCP5_13p6TeV": 0.01052 * BR_HBB * BR_HBB,
    "GluGlutoHHto4B_kl-1p00_kt-1p00_c2-3p00_TuneCP5_13p6TeV": 2.802 * BR_HBB * BR_HBB,
    "GluGlutoHHto4B_kl-1p00_kt-1p00_c2-m2p00_TuneCP5_13p6TeV": 1.875 * BR_HBB * BR_HBB,
    "GluGlutoHHto4B_kl-2p45_kt-1p00_c2-0p00_TuneCP5_13p6TeV": 0.01252 * BR_HBB * BR_HBB,
    "GluGlutoHHto4B_kl-5p00_kt-1p00_c2-0p00_TuneCP5_13p6TeV": 0.08664 * BR_HBB * BR_HBB,
}
for key, value in hh.items():
    xsecs[key] = value
    xsecs[f"{key}_TSG"] = value
    xsecs[f"{key}_Private"] = value
    xsecs[f"{key}_TSG_Pu60"] = value

# TSG Samples (?)
xsecs["VBFHHto4B_CV-1_C2V-1_C3-1_TuneCP5_13p6TeV_madgraph-pythia8"] = 0.001904 * BR_HBB * BR_HBB
xsecs["VBFHHto4B_CV-1_C2V-1_C3-2_TuneCP5_13p6TeV_madgraph-pythia8"] = 0.001588 * BR_HBB * BR_HBB
xsecs["VBFHHto4B_CV-1_C2V-2_C3-1_TuneCP5_13p6TeV_madgraph-pythia8"] = 0.0156 * BR_HBB * BR_HBB

# Copying the TSG samples ones from xsecdb for now
# xsecs["VBFHHto4B_CV_1_C2V_0_C3_1_TuneCP5_13p6TeV_madgraph-pythia8"] =
xsecs["VBFHHto4B_CV_1_C2V_1_C3_1_TuneCP5_13p6TeV_madgraph-pythia8"] = 0.001904 * BR_HBB * BR_HBB

# V+Jets
xsecs["Wto2Q-3Jets_HT-200to400"] = 2723.0
xsecs["Wto2Q-3Jets_HT-400to600"] = 299.8
xsecs["Wto2Q-3Jets_HT-600to800"] = 63.9
xsecs["Wto2Q-3Jets_HT-800"] = 31.9
xsecs["Zto2Q-4Jets_HT-200to400"] = 1082.0
xsecs["Zto2Q-4Jets_HT-400to600"] = 124.1
xsecs["Zto2Q-4Jets_HT-600to800"] = 27.28
xsecs["Zto2Q-4Jets_HT-800"] = 14.57

xsecs["Wto2Q-2Jets_PTQQ-100to200_1J"] = 1517.0
xsecs["Wto2Q-2Jets_PTQQ-100to200_2J"] = 1757.0
xsecs["Wto2Q-2Jets_PTQQ-200to400_1J"] = 103.6
xsecs["Wto2Q-2Jets_PTQQ-200to400_2J"] = 227.1
xsecs["Wto2Q-2Jets_PTQQ-400to600_1J"] = 3.496
xsecs["Wto2Q-2Jets_PTQQ-400to600_2J"] = 12.75
xsecs["Wto2Q-2Jets_PTQQ-600_1J"] = 0.4221
xsecs["Wto2Q-2Jets_PTQQ-600_2J"] = 2.128
xsecs["Zto2Q-2Jets_PTQQ-100to200_1J"] = 302.0
xsecs["Zto2Q-2Jets_PTQQ-100to200_2J"] = 343.9
xsecs["Zto2Q-2Jets_PTQQ-200to400_1J"] = 21.64
xsecs["Zto2Q-2Jets_PTQQ-200to400_2J"] = 48.36
xsecs["Zto2Q-2Jets_PTQQ-400to600_1J"] = 0.7376
xsecs["Zto2Q-2Jets_PTQQ-400to600_2J"] = 2.683
xsecs["Zto2Q-2Jets_PTQQ-600_1J"] = 0.08717
xsecs["Zto2Q-2Jets_PTQQ-600_2J"] = 0.4459

<<<<<<< HEAD
=======
xsecs["WtoLNu-4Jets"] = 55390.0
>>>>>>> 35b7e2d8
xsecs["WtoLNu-2Jets"] = 64481.58
"""
Cross Sections for 13 TeV.
"""
xsecs["QCD_HT-50to100-13TeV"] = 2.486e08
xsecs["QCD_HT-100to200-13TeV"] = 27990000.0
xsecs["QCD_HT-200to300-13TeV"] = 1712000
xsecs["QCD_HT-300to500-13TeV"] = 347700
xsecs["QCD_HT-500to700-13TeV"] = 30330.0
xsecs["QCD_HT-700to1000-13TeV"] = 6412.0
xsecs["QCD_HT-1000to1500-13TeV"] = 1118.0
xsecs["QCD_HT-1500to2000-13TeV"] = 108.5
xsecs["QCD_HT-2000toInf-13TeV"] = 21.94

xsecs["GluGlutoHHto4B_cHHH1_TuneCP5_PSWeights_13TeV-powheg-pythia8"] = (
    31.05e-3 * 5.824e-01 * 5.824e-01
)
xsecs["GluGlutoHHto4B_cHHH0_TuneCP5_PSWeights_13TeV-powheg-pythia8"] = (
    0.069725 * 5.824e-01 * 5.824e-01
)
xsecs["GluGlutoHHto4B_cHHH2p45_TuneCP5_PSWeights_13TeV-powheg-pythia8"] = (
    0.013124 * 5.824e-01 * 5.824e-01
)
xsecs["GluGlutoHHto4B_cHHH5_TuneCP5_PSWeights_13TeV-powheg-pythia8"] = (
    0.091172 * 5.824e-01 * 5.824e-01
)

xsecs["TTToHadronic_13TeV"] = 670.3 * 1.24088 * 0.667 * 0.667
xsecs["TTTo2L2Nu_13TeV"] = 670.3 * 1.24088 * 0.333 * 0.333
xsecs["TTToSemiLeptonic_13TeV"] = 670.3 * 1.24088 * 2 * (0.667 * 0.333)

xsecs["WJetsToQQ_HT-200to400_13TeV"] = 2549.0
xsecs["WJetsToQQ_HT-400to600_13TeV"] = 277.0
xsecs["WJetsToQQ_HT-600to800_13TeV"] = 59.06
xsecs["WJetsToQQ_HT-800toInf_13TeV"] = 28.75

xsecs["ZJetsToQQ_HT-200to400_13TeV"] = 1012.0
xsecs["ZJetsToQQ_HT-400to600_13TeV"] = 114.5
xsecs["ZJetsToQQ_HT-600to800_13TeV"] = 25.41
xsecs["ZJetsToQQ_HT-800toInf_13TeV"] = 12.91

xsecs["GluGluHToBB_Pt-200ToInf_M-125_TuneCP5_MINLO_13TeV-powheg-pythia8"] = 0.27395244
xsecs["GluGluHToBB_M-125_TuneCP5_MINLO_NNLOPS_13TeV-powheg-pythia8"] = 27.8
xsecs["VBFHToBB_M-125_dipoleRecoilOn_TuneCP5_13TeV-powheg-pythia8"] = 2.2498257
xsecs["WminusH_HToBB_WToQQ_M-125_TuneCP5_13TeV-powheg-pythia8"] = 0.21348075
xsecs["WminusH_HToBB_WToLNu_M-125_TuneCP5_13TeV-powheg-pythia8"] = 0.1028193
xsecs["WplusH_HToBB_WToQQ_M-125_TuneCP5_13TeV-powheg-pythia8"] = 0.3421501
xsecs["WplusH_HToBB_WToLNu_M-125_TuneCP5_13TeV-powheg-pythia8"] = 0.16451088
xsecs["ZH_HToBB_ZToQQ_M-125_TuneCP5_13TeV-powheg-pythia8"] = 0.326
xsecs["ZH_HToBB_ZToLL_M-125_TuneCP5_13TeV-powheg-pythia8"] = 0.0463
xsecs["ZH_HToBB_ZToNuNu_M-125_TuneCP5_13TeV-powheg-pythia8"] = 0.0913
xsecs["ggZH_HToBB_ZToBB_M-125_TuneCP5_13TeV-powheg-pythia8"] = 0.04319
xsecs["ttHTobb_M125_TuneCP5_13TeV-powheg-pythia8"] = 0.2912

xsecs["ZZTo4B01j_5f_TuneCP5_13TeV-amcatnloFXFX-pythia8"] = 0.3707
xsecs["ZZ_TuneCP5_13TeV-pythia8"] = 16.91<|MERGE_RESOLUTION|>--- conflicted
+++ resolved
@@ -171,10 +171,7 @@
 xsecs["Zto2Q-2Jets_PTQQ-600_1J"] = 0.08717
 xsecs["Zto2Q-2Jets_PTQQ-600_2J"] = 0.4459
 
-<<<<<<< HEAD
-=======
 xsecs["WtoLNu-4Jets"] = 55390.0
->>>>>>> 35b7e2d8
 xsecs["WtoLNu-2Jets"] = 64481.58
 """
 Cross Sections for 13 TeV.
