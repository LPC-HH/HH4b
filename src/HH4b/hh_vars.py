"""
Common variables

Authors: Raghav Kansal, Cristina Suarez
"""

from __future__ import annotations

years = ["2022", "2022EE", "2023", "2023BPix"]

# in pb^-1
LUMI = {
    "2022": 7971.4,
    "2022EE": 26337.0,
    "2022All": 34308.0,
    "2023": 17650.0,
    "2023BPix": 9451.0,
    "2023All": 27101.0,
    "2022-2023": 61409.0,
    "2018": 59830.0,
    "2017": 41480.0,
    "2016": 36330.0,
    "Run2": 137640.0,
}


DATA_SAMPLES = ["JetMET", "Muon", "EGamma"]

# sample key -> list of samples or selectors
common_samples_bg = {
    "qcd": ["QCD_HT"],
    "data": [f"{key}_Run" for key in DATA_SAMPLES],
    "ttbar": ["TTto4Q", "TTto2L2Nu", "TTtoLNu2Q"],
    "gghtobb": ["GluGluHto2B_PT-200_M-125"],
    "vbfhtobb": ["VBFHto2B_M-125_dipoleRecoilOn"],
    # "singletop": [
    #     "TbarBQ_t-channel_4FS",
    #     "TBbarQ_t-channel_4FS",
    #     "TWminustoLNu2Q",
    #     "TWminusto4Q",
    #     "TbarWplustoLNu2Q",
    #     "TbarWplusto4Q",
    # ],
    "vhtobb": [
        "WplusH_Hto2B_Wto2Q_M-125",
        "WminusH_Hto2B_Wto2Q_M-125",
        "ZH_Hto2B_Zto2Q_M-125",
        "ggZH_Hto2B_Zto2Q_M-125",
        # "WplusH_Hto2B_WtoLNu_M-125",
        # "WminusH_Hto2B_WtoLNu_M-125",
        # "ggZH_Hto2B_Zto2L_M-125",
        # "ggZH_Hto2B_Zto2Nu_M-125",
    ],
    "novhhtobb": ["GluGluHto2B_PT-200_M-125", "VBFHto2B_M-125_dipoleRecoilOn"],
    "tthtobb": ["ttHto2B_M-125"],
    "diboson": ["ZZ", "WW", "WZ"],
    "vjets": ["Wto2Q-3Jets_HT", "Zto2Q-4Jets_HT"],
}

common_samples_sig = {}

samples_run3_sig = {
    "2022": {
        "hh4b": ["GluGlutoHHto4B_kl-1p00_kt-1p00_c2-0p00_TuneCP5_13p6TeV?"],
<<<<<<< HEAD
        "vbfhh4b": ["VBFHHto4B_CV_1_C2V_1_C3_1_TuneCP5_13p6TeV_madgraph-pythia8?"],
        # "vbfhh4b-k2v0": ["VBFHHto4B_CV_1_C2V_0_C3_1_TuneCP5_13p6TeV_madgraph-pythia8?"],
    },
    "2022EE": {
        "hh4b": ["GluGlutoHHto4B_kl-1p00_kt-1p00_c2-0p00_TuneCP5_13p6TeV?"],
        "vbfhh4b": ["VBFHHto4B_CV_1_C2V_1_C3_1_TuneCP5_13p6TeV_madgraph-pythia8?"],
        # "vbfhh4b-k2v0": ["VBFHHto4B_CV_1_C2V_0_C3_1_TuneCP5_13p6TeV_madgraph-pythia8?"],
    },
    "2023": {
        "hh4b": ["GluGlutoHHto4B_kl-1p00_kt-1p00_c2-0p00_TuneCP5_13p6TeV?"],
        "vbfhh4b": ["VBFHHto4B_CV_1_C2V_1_C3_1_TuneCP5_13p6TeV_madgraph-pythia8?"],
        # "vbfhh4b-k2v0": ["VBFHHto4B_CV_1_C2V_0_C3_1_TuneCP5_13p6TeV_madgraph-pythia8?"],
        # "vbfhh4b-kv1p74-k2v1p37-kl14p4": ["VBFHHto4B_CV_1p74_C2V_1p37_C3_14p4_TuneCP5_13p6TeV_madgraph-pythia8?"],
    },
    "2023BPix": {
        "hh4b": ["GluGlutoHHto4B_kl-1p00_kt-1p00_c2-0p00_TuneCP5_13p6TeV?"],
        "vbfhh4b": ["VBFHHto4B_CV_1_C2V_1_C3_1_TuneCP5_13p6TeV_madgraph-pythia8?"],
        # "vbfhh4b-k2v0": ["VBFHHto4B_CV_1_C2V_0_C3_1_TuneCP5_13p6TeV_madgraph-pythia8?"],
=======
        "hh4b-kl0": ["GluGlutoHHto4B_kl-0p00_kt-1p00_c2-0p00_TuneCP5_13p6TeV?"],
        "hh4b-kl2p45": ["GluGlutoHHto4B_kl-2p45_kt-1p00_c2-0p00_TuneCP5_13p6TeV?"],
        "hh4b-kl5": ["GluGlutoHHto4B_kl-5p00_kt-1p00_c2-0p00_TuneCP5_13p6TeV?"],
        "vbfhh4b": ["VBFHHto4B_CV_1_C2V_1_C3_1_TuneCP5_13p6TeV_madgraph-pythia8"],
        "vbfhh4b-k2v0": ["VBFHHto4B_CV_1_C2V_0_C3_1_TuneCP5_13p6TeV_madgraph-pythia8"],
    },
    "2022EE": {
        "hh4b": ["GluGlutoHHto4B_kl-1p00_kt-1p00_c2-0p00_TuneCP5_13p6TeV?"],
        "hh4b-kl0": ["GluGlutoHHto4B_kl-0p00_kt-1p00_c2-0p00_TuneCP5_13p6TeV?"],
        "hh4b-kl2p45": ["GluGlutoHHto4B_kl-2p45_kt-1p00_c2-0p00_TuneCP5_13p6TeV?"],
        "hh4b-kl5": ["GluGlutoHHto4B_kl-5p00_kt-1p00_c2-0p00_TuneCP5_13p6TeV?"],
        "vbfhh4b": ["VBFHHto4B_CV_1_C2V_1_C3_1_TuneCP5_13p6TeV_madgraph-pythia8"],
        "vbfhh4b-k2v0": ["VBFHHto4B_CV_1_C2V_0_C3_1_TuneCP5_13p6TeV_madgraph-pythia8"],
    },
    "2023": {
        "hh4b": ["GluGlutoHHto4B_kl-1p00_kt-1p00_c2-0p00_TuneCP5_13p6TeV?"],
        "hh4b-kl0": ["GluGlutoHHto4B_kl-0p00_kt-1p00_c2-0p00_TuneCP5_13p6TeV?"],
        "hh4b-kl2p45": ["GluGlutoHHto4B_kl-2p45_kt-1p00_c2-0p00_TuneCP5_13p6TeV?"],
        "hh4b-kl5": ["GluGlutoHHto4B_kl-5p00_kt-1p00_c2-0p00_TuneCP5_13p6TeV?"],
        "vbfhh4b": ["VBFHHto4B_CV_1_C2V_1_C3_1_TuneCP5_13p6TeV_madgraph-pythia8"],
        "vbfhh4b-k2v0": ["VBFHHto4B_CV_1_C2V_0_C3_1_TuneCP5_13p6TeV_madgraph-pythia8"],
    },
    "2023BPix": {
        "hh4b": ["GluGlutoHHto4B_kl-1p00_kt-1p00_c2-0p00_TuneCP5_13p6TeV?"],
        "hh4b-kl0": ["GluGlutoHHto4B_kl-0p00_kt-1p00_c2-0p00_TuneCP5_13p6TeV?"],
        "hh4b-kl2p45": ["GluGlutoHHto4B_kl-2p45_kt-1p00_c2-0p00_TuneCP5_13p6TeV?"],
        "hh4b-kl5": ["GluGlutoHHto4B_kl-5p00_kt-1p00_c2-0p00_TuneCP5_13p6TeV?"],
        "vbfhh4b": ["VBFHHto4B_CV_1_C2V_1_C3_1_TuneCP5_13p6TeV_madgraph-pythia8"],
        "vbfhh4b-k2v0": ["VBFHHto4B_CV_1_C2V_0_C3_1_TuneCP5_13p6TeV_madgraph-pythia8"],
>>>>>>> 3277bab2
    },
}

samples_run3 = {
    "2022": {
        # **common_samples_bg,
        **samples_run3_sig["2022"],
    },
    "2022EE": {
        **common_samples_bg,
        **samples_run3_sig["2022EE"],
    },
    "2023": {
        **common_samples_bg,
        **samples_run3_sig["2023"],
    },
    "2023BPix": {
        **common_samples_bg,
        **samples_run3_sig["2023BPix"],
    },
}

samples_2018 = {
    "hh4b": [
        "GluGlutoHHto4B_cHHH1_TuneCP5_PSWeights_13TeV-powheg-pythia8",
    ],
    "qcd": [
        "QCD_HT-1000to1500-13TeV",
        "QCD_HT-1500to2000-13TeV",
        "QCD_HT-2000toInf-13TeV",
        "QCD_HT-200to300-13TeV",
        "QCD_HT-300to500-13TeV",
        "QCD_HT-500to700-13TeV",
        "QCD_HT-700to1000-13TeV",
    ],
    "data": [
        "Run2018A",
        "Run2018B",
        "Run2018C",
        "Run2018D",
    ],
    "ttbar": [
        "TTTo2L2Nu_13TeV",
        "TTToHadronic_13TeV",
        "TTToSemiLeptonic_13TeV",
    ],
    "vjetslnu": [
        "WtoLNu-4Jets",
    ],
    "vjets": [
        "WJetsToQQ_HT-200to400_13TeV",
        "WJetsToQQ_HT-400to600_13TeV",
        "WJetsToQQ_HT-600to800_13TeV",
        "WJetsToQQ_HT-800toInf_13TeV",
        "ZJetsToQQ_HT-200to400_13TeV",
        "ZJetsToQQ_HT-400to600_13TeV",
        "ZJetsToQQ_HT-600to800_13TeV",
        "ZJetsToQQ_HT-800toInf_13TeV",
    ],
    "diboson": [
        "ZZTo4B01j_5f_TuneCP5_13TeV-amcatnloFXFX-pythia8",
    ],
    # "diboson": [
    #    "ZZ_TuneCP5_13TeV-pythia8"
    # ],
    "gghtobb": [
        "GluGluHToBB_M-125_TuneCP5_MINLO_NNLOPS_13TeV-powheg-pythia8",
    ],
    # "gghtobb": [
    #    "GluGluHToBB_Pt-200ToInf_M-125_TuneCP5_MINLO_13TeV-powheg-pythia8",
    # ],
    "vbfhtobb": ["VBFHToBB_M-125_dipoleRecoilOn_TuneCP5_13TeV-powheg-pythia8"],
    "vhtobb": [
        "WminusH_HToBB_WToQQ_M-125_TuneCP5_13TeV-powheg-pythia8",
        "WplusH_HToBB_WToQQ_M-125_TuneCP5_13TeV-powheg-pythia8",
        "ZH_HToBB_ZToQQ_M-125_TuneCP5_13TeV-powheg-pythia8",
    ],
    "tthtobb": ["ttHTobb_M125_TuneCP5_13TeV-powheg-pythia8"],
}

samples = {
    "2018": samples_2018,
    **samples_run3,
}

data_key = "data"
qcd_key = "qcd"

bg_keys = list(common_samples_bg.keys())
bg_keys.remove("data")
hbb_bg_keys = ["gghtobb", "vbfhtobb", "vhtobb", "tthtobb", "novhhtobb"]

sig_keys_ggf = ["hh4b", "hh4b-kl0", "hh4b-kl2p45", "hh4b-kl5"]
sig_keys_vbf = ["vbfhh4b", "vbfhh4b-k2v0"]  # TODO
sig_keys = sig_keys_ggf + sig_keys_vbf

# keys that require running up/down systematics
syst_keys = sig_keys + bg_keys
syst_keys.remove("qcd")
<<<<<<< HEAD
# syst_keys.remove("diboson")
=======
>>>>>>> 3277bab2

norm_preserving_weights = ["genweight", "pileup", "ISRPartonShower", "FSRPartonShower"]

jecs = {
    # "JES": "JES",
    "JER": "JER",
    # #####
    # # including all sources
    # #####
<<<<<<< HEAD
    "JES_AbsoluteMPFBias": "JES_AbsoluteMPFBias",
    # "JES_AbsoluteScale": "JES_AbsoluteScale",
    # "JES_AbsoluteStat": "JES_AbsoluteStat",
    # "JES_FlavorQCD": "JES_FlavorQCD",
    # "JES_Fragmentation": "JES_Fragmentation",
    # "JES_PileUpDataMC": "JES_PileUpDataMC",
    # "JES_PileUpPtBB": "JES_PileUpPtBB",
    # "JES_PileUpPtEC1": "JES_PileUpPtEC1",
    # "JES_PileUpPtEC2": "JES_PileUpPtEC2",
    # "JES_PileUpPtHF": "JES_PileUpPtHF",
    # "JES_PileUpPtRef": "JES_PileUpPtRef",
    # "JES_RelativeFSR": "JES_RelativeFSR",
    # "JES_RelativeJEREC1": "JES_RelativeJEREC1",
    # "JES_RelativeJEREC2": "JES_RelativeJEREC2",
    # "JES_RelativeJERHF": "JES_RelativeJERHF",
    # "JES_RelativePtBB": "JES_RelativePtBB",
    # "JES_RelativePtEC1": "JES_RelativePtEC1",
    # "JES_RelativePtEC2": "JES_RelativePtEC2",
    # "JES_RelativePtHF": "JES_RelativePtHF",
    # "JES_RelativeBal": "JES_RelativeBal",
    # "JES_RelativeSample": "JES_RelativeSample",
    # "JES_RelativeStatEC": "JES_RelativeStatEC",
    # "JES_RelativeStatFSR": "JES_RelativeStatFSR",
    # "JES_RelativeStatHF": "JES_RelativeStatHF",
    # "JES_SinglePionHCAL": "JES_SinglePionHCAL",
    # "JES_SinglePionECAL": "JES_SinglePionECAL",
    # "JES_TimePtEta": "JES_TimePtEta",
=======
    "JES_AbsoluteMPFBias": "JES_AbsoluteMPFBias",  # goes in Absolute
    "JES_AbsoluteScale": "JES_AbsoluteScale",  # goes in Absolute
    "JES_AbsoluteStat": "JES_AbsoluteStat",  # goes in Abs_year
    "JES_FlavorQCD": "JES_FlavorQCD",
    "JES_Fragmentation": "JES_Fragmentation",  # goes in Absolute
    "JES_PileUpDataMC": "JES_PileUpDataMC",  # goes in Absolute
    "JES_PileUpPtBB": "JES_PileUpPtBB",  # goes in BBEC1
    "JES_PileUpPtEC1": "JES_PileUpPtEC1",  # goes in BBEC1
    "JES_PileUpPtEC2": "JES_PileUpPtEC2",
    "JES_PileUpPtHF": "JES_PileUpPtHF",
    "JES_PileUpPtRef": "JES_PileUpPtRef",  # goes in Absolute
    "JES_RelativeFSR": "JES_RelativeFSR",  # goes in Absolute
    "JES_RelativeJEREC1": "JES_RelativeJEREC1",  # goes in BBEC1_year
    "JES_RelativeJEREC2": "JES_RelativeJEREC2",  # goes in EC2_year
    "JES_RelativeJERHF": "JES_RelativeJERHF",  # goes in HF
    "JES_RelativePtBB": "JES_RelativePtBB",  # goes in BBEC1
    "JES_RelativePtEC1": "JES_RelativePtEC1",  # goes in BBEC1_year
    "JES_RelativePtEC2": "JES_RelativePtEC2",  # goes in EC2_year
    "JES_RelativePtHF": "JES_RelativePtHF",  # goes in HF
    "JES_RelativeBal": "JES_RelativeBal",
    "JES_RelativeSample": "JES_RelativeSample",
    "JES_RelativeStatEC": "JES_RelativeStatEC",  # goes in BBEC1_year
    "JES_RelativeStatFSR": "JES_RelativeStatFSR",  # goes in Abs_year
    "JES_RelativeStatHF": "JES_RelativeStatHF",
    "JES_SinglePionHCAL": "JES_SinglePionHCAL",  # goes in Absolute
    "JES_SinglePionECAL": "JES_SinglePionECAL",  # goes in Absolute
    "JES_TimePtEta": "JES_TimePtEta",  # goes in Abs_year
>>>>>>> 3277bab2
}

# turn off jecs for now
jecs = {}

jec_shifts = []
for key in jecs:
    for shift in ["up", "down"]:
        jec_shifts.append(f"{key}_{shift}")

jmsr = {
    "JMS": "JMS",
    "JMR": "JMR",
}

jmsr_shifts = []
for key in jmsr:
    for shift in ["up", "down"]:
        jmsr_shifts.append(f"{key}_{shift}")

# variables affected by JECs
jec_vars = [
    "bbFatJetPt",
    "VBFJetPt",
    "bdt_score",
    "bdt_score_vbf",
    "HHPt",
    "HHeta",
    "HHmass",
    "H1Pt",
    "H2Pt",
    "H1Pt_HHmass",
    "H2Pt_HHmass",
    "H1Pt/H2Pt",
    "VBFjjMass",
    "VBFjjDeltaEta",
    "Category",
]

# variables affected by JMS/JMR
jmsr_vars = [
    #    "bbFatJetMsd",
    #    "bbFatJetPNetMassLegacy",
    #    "bdt_score",
    #    "bdt_score_vbf",
    #    "HHmass",
    #    "H1Pt_HHmass",
    #    "H2Pt_HHmass",
    #    "VBFjjMass",
    #    "Category",
]<|MERGE_RESOLUTION|>--- conflicted
+++ resolved
@@ -62,56 +62,35 @@
 samples_run3_sig = {
     "2022": {
         "hh4b": ["GluGlutoHHto4B_kl-1p00_kt-1p00_c2-0p00_TuneCP5_13p6TeV?"],
-<<<<<<< HEAD
-        "vbfhh4b": ["VBFHHto4B_CV_1_C2V_1_C3_1_TuneCP5_13p6TeV_madgraph-pythia8?"],
-        # "vbfhh4b-k2v0": ["VBFHHto4B_CV_1_C2V_0_C3_1_TuneCP5_13p6TeV_madgraph-pythia8?"],
+        "hh4b-kl0": ["GluGlutoHHto4B_kl-0p00_kt-1p00_c2-0p00_TuneCP5_13p6TeV?"],
+        "hh4b-kl2p45": ["GluGlutoHHto4B_kl-2p45_kt-1p00_c2-0p00_TuneCP5_13p6TeV?"],
+        "hh4b-kl5": ["GluGlutoHHto4B_kl-5p00_kt-1p00_c2-0p00_TuneCP5_13p6TeV?"],
+        "vbfhh4b": ["VBFHHto4B_CV_1_C2V_1_C3_1_TuneCP5_13p6TeV_madgraph-pythia8"],
+        "vbfhh4b-k2v0": ["VBFHHto4B_CV_1_C2V_0_C3_1_TuneCP5_13p6TeV_madgraph-pythia8"],
     },
     "2022EE": {
         "hh4b": ["GluGlutoHHto4B_kl-1p00_kt-1p00_c2-0p00_TuneCP5_13p6TeV?"],
-        "vbfhh4b": ["VBFHHto4B_CV_1_C2V_1_C3_1_TuneCP5_13p6TeV_madgraph-pythia8?"],
-        # "vbfhh4b-k2v0": ["VBFHHto4B_CV_1_C2V_0_C3_1_TuneCP5_13p6TeV_madgraph-pythia8?"],
+        "hh4b-kl0": ["GluGlutoHHto4B_kl-0p00_kt-1p00_c2-0p00_TuneCP5_13p6TeV?"],
+        "hh4b-kl2p45": ["GluGlutoHHto4B_kl-2p45_kt-1p00_c2-0p00_TuneCP5_13p6TeV?"],
+        "hh4b-kl5": ["GluGlutoHHto4B_kl-5p00_kt-1p00_c2-0p00_TuneCP5_13p6TeV?"],
+        "vbfhh4b": ["VBFHHto4B_CV_1_C2V_1_C3_1_TuneCP5_13p6TeV_madgraph-pythia8"],
+        "vbfhh4b-k2v0": ["VBFHHto4B_CV_1_C2V_0_C3_1_TuneCP5_13p6TeV_madgraph-pythia8"],
     },
     "2023": {
         "hh4b": ["GluGlutoHHto4B_kl-1p00_kt-1p00_c2-0p00_TuneCP5_13p6TeV?"],
-        "vbfhh4b": ["VBFHHto4B_CV_1_C2V_1_C3_1_TuneCP5_13p6TeV_madgraph-pythia8?"],
-        # "vbfhh4b-k2v0": ["VBFHHto4B_CV_1_C2V_0_C3_1_TuneCP5_13p6TeV_madgraph-pythia8?"],
-        # "vbfhh4b-kv1p74-k2v1p37-kl14p4": ["VBFHHto4B_CV_1p74_C2V_1p37_C3_14p4_TuneCP5_13p6TeV_madgraph-pythia8?"],
+        "hh4b-kl0": ["GluGlutoHHto4B_kl-0p00_kt-1p00_c2-0p00_TuneCP5_13p6TeV?"],
+        "hh4b-kl2p45": ["GluGlutoHHto4B_kl-2p45_kt-1p00_c2-0p00_TuneCP5_13p6TeV?"],
+        "hh4b-kl5": ["GluGlutoHHto4B_kl-5p00_kt-1p00_c2-0p00_TuneCP5_13p6TeV?"],
+        "vbfhh4b": ["VBFHHto4B_CV_1_C2V_1_C3_1_TuneCP5_13p6TeV_madgraph-pythia8"],
+        "vbfhh4b-k2v0": ["VBFHHto4B_CV_1_C2V_0_C3_1_TuneCP5_13p6TeV_madgraph-pythia8"],
     },
     "2023BPix": {
         "hh4b": ["GluGlutoHHto4B_kl-1p00_kt-1p00_c2-0p00_TuneCP5_13p6TeV?"],
-        "vbfhh4b": ["VBFHHto4B_CV_1_C2V_1_C3_1_TuneCP5_13p6TeV_madgraph-pythia8?"],
-        # "vbfhh4b-k2v0": ["VBFHHto4B_CV_1_C2V_0_C3_1_TuneCP5_13p6TeV_madgraph-pythia8?"],
-=======
-        "hh4b-kl0": ["GluGlutoHHto4B_kl-0p00_kt-1p00_c2-0p00_TuneCP5_13p6TeV?"],
-        "hh4b-kl2p45": ["GluGlutoHHto4B_kl-2p45_kt-1p00_c2-0p00_TuneCP5_13p6TeV?"],
-        "hh4b-kl5": ["GluGlutoHHto4B_kl-5p00_kt-1p00_c2-0p00_TuneCP5_13p6TeV?"],
-        "vbfhh4b": ["VBFHHto4B_CV_1_C2V_1_C3_1_TuneCP5_13p6TeV_madgraph-pythia8"],
-        "vbfhh4b-k2v0": ["VBFHHto4B_CV_1_C2V_0_C3_1_TuneCP5_13p6TeV_madgraph-pythia8"],
-    },
-    "2022EE": {
-        "hh4b": ["GluGlutoHHto4B_kl-1p00_kt-1p00_c2-0p00_TuneCP5_13p6TeV?"],
-        "hh4b-kl0": ["GluGlutoHHto4B_kl-0p00_kt-1p00_c2-0p00_TuneCP5_13p6TeV?"],
-        "hh4b-kl2p45": ["GluGlutoHHto4B_kl-2p45_kt-1p00_c2-0p00_TuneCP5_13p6TeV?"],
-        "hh4b-kl5": ["GluGlutoHHto4B_kl-5p00_kt-1p00_c2-0p00_TuneCP5_13p6TeV?"],
-        "vbfhh4b": ["VBFHHto4B_CV_1_C2V_1_C3_1_TuneCP5_13p6TeV_madgraph-pythia8"],
-        "vbfhh4b-k2v0": ["VBFHHto4B_CV_1_C2V_0_C3_1_TuneCP5_13p6TeV_madgraph-pythia8"],
-    },
-    "2023": {
-        "hh4b": ["GluGlutoHHto4B_kl-1p00_kt-1p00_c2-0p00_TuneCP5_13p6TeV?"],
-        "hh4b-kl0": ["GluGlutoHHto4B_kl-0p00_kt-1p00_c2-0p00_TuneCP5_13p6TeV?"],
-        "hh4b-kl2p45": ["GluGlutoHHto4B_kl-2p45_kt-1p00_c2-0p00_TuneCP5_13p6TeV?"],
-        "hh4b-kl5": ["GluGlutoHHto4B_kl-5p00_kt-1p00_c2-0p00_TuneCP5_13p6TeV?"],
-        "vbfhh4b": ["VBFHHto4B_CV_1_C2V_1_C3_1_TuneCP5_13p6TeV_madgraph-pythia8"],
-        "vbfhh4b-k2v0": ["VBFHHto4B_CV_1_C2V_0_C3_1_TuneCP5_13p6TeV_madgraph-pythia8"],
-    },
-    "2023BPix": {
-        "hh4b": ["GluGlutoHHto4B_kl-1p00_kt-1p00_c2-0p00_TuneCP5_13p6TeV?"],
-        "hh4b-kl0": ["GluGlutoHHto4B_kl-0p00_kt-1p00_c2-0p00_TuneCP5_13p6TeV?"],
-        "hh4b-kl2p45": ["GluGlutoHHto4B_kl-2p45_kt-1p00_c2-0p00_TuneCP5_13p6TeV?"],
-        "hh4b-kl5": ["GluGlutoHHto4B_kl-5p00_kt-1p00_c2-0p00_TuneCP5_13p6TeV?"],
-        "vbfhh4b": ["VBFHHto4B_CV_1_C2V_1_C3_1_TuneCP5_13p6TeV_madgraph-pythia8"],
-        "vbfhh4b-k2v0": ["VBFHHto4B_CV_1_C2V_0_C3_1_TuneCP5_13p6TeV_madgraph-pythia8"],
->>>>>>> 3277bab2
+        "hh4b-kl0": ["GluGlutoHHto4B_kl-0p00_kt-1p00_c2-0p00_TuneCP5_13p6TeV?"],
+        "hh4b-kl2p45": ["GluGlutoHHto4B_kl-2p45_kt-1p00_c2-0p00_TuneCP5_13p6TeV?"],
+        "hh4b-kl5": ["GluGlutoHHto4B_kl-5p00_kt-1p00_c2-0p00_TuneCP5_13p6TeV?"],
+        "vbfhh4b": ["VBFHHto4B_CV_1_C2V_1_C3_1_TuneCP5_13p6TeV_madgraph-pythia8"],
+        "vbfhh4b-k2v0": ["VBFHHto4B_CV_1_C2V_0_C3_1_TuneCP5_13p6TeV_madgraph-pythia8"],
     },
 }
 
@@ -211,10 +190,6 @@
 # keys that require running up/down systematics
 syst_keys = sig_keys + bg_keys
 syst_keys.remove("qcd")
-<<<<<<< HEAD
-# syst_keys.remove("diboson")
-=======
->>>>>>> 3277bab2
 
 norm_preserving_weights = ["genweight", "pileup", "ISRPartonShower", "FSRPartonShower"]
 
@@ -224,7 +199,6 @@
     # #####
     # # including all sources
     # #####
-<<<<<<< HEAD
     "JES_AbsoluteMPFBias": "JES_AbsoluteMPFBias",
     # "JES_AbsoluteScale": "JES_AbsoluteScale",
     # "JES_AbsoluteStat": "JES_AbsoluteStat",
@@ -252,35 +226,6 @@
     # "JES_SinglePionHCAL": "JES_SinglePionHCAL",
     # "JES_SinglePionECAL": "JES_SinglePionECAL",
     # "JES_TimePtEta": "JES_TimePtEta",
-=======
-    "JES_AbsoluteMPFBias": "JES_AbsoluteMPFBias",  # goes in Absolute
-    "JES_AbsoluteScale": "JES_AbsoluteScale",  # goes in Absolute
-    "JES_AbsoluteStat": "JES_AbsoluteStat",  # goes in Abs_year
-    "JES_FlavorQCD": "JES_FlavorQCD",
-    "JES_Fragmentation": "JES_Fragmentation",  # goes in Absolute
-    "JES_PileUpDataMC": "JES_PileUpDataMC",  # goes in Absolute
-    "JES_PileUpPtBB": "JES_PileUpPtBB",  # goes in BBEC1
-    "JES_PileUpPtEC1": "JES_PileUpPtEC1",  # goes in BBEC1
-    "JES_PileUpPtEC2": "JES_PileUpPtEC2",
-    "JES_PileUpPtHF": "JES_PileUpPtHF",
-    "JES_PileUpPtRef": "JES_PileUpPtRef",  # goes in Absolute
-    "JES_RelativeFSR": "JES_RelativeFSR",  # goes in Absolute
-    "JES_RelativeJEREC1": "JES_RelativeJEREC1",  # goes in BBEC1_year
-    "JES_RelativeJEREC2": "JES_RelativeJEREC2",  # goes in EC2_year
-    "JES_RelativeJERHF": "JES_RelativeJERHF",  # goes in HF
-    "JES_RelativePtBB": "JES_RelativePtBB",  # goes in BBEC1
-    "JES_RelativePtEC1": "JES_RelativePtEC1",  # goes in BBEC1_year
-    "JES_RelativePtEC2": "JES_RelativePtEC2",  # goes in EC2_year
-    "JES_RelativePtHF": "JES_RelativePtHF",  # goes in HF
-    "JES_RelativeBal": "JES_RelativeBal",
-    "JES_RelativeSample": "JES_RelativeSample",
-    "JES_RelativeStatEC": "JES_RelativeStatEC",  # goes in BBEC1_year
-    "JES_RelativeStatFSR": "JES_RelativeStatFSR",  # goes in Abs_year
-    "JES_RelativeStatHF": "JES_RelativeStatHF",
-    "JES_SinglePionHCAL": "JES_SinglePionHCAL",  # goes in Absolute
-    "JES_SinglePionECAL": "JES_SinglePionECAL",  # goes in Absolute
-    "JES_TimePtEta": "JES_TimePtEta",  # goes in Abs_year
->>>>>>> 3277bab2
 }
 
 # turn off jecs for now
