--- conflicted
+++ resolved
@@ -38,11 +38,7 @@
    "outputs": [],
    "source": [
     "templates_path = Path(\n",
-<<<<<<< HEAD
-    "    \"/home/users/cmantill/hh/HH4b/src/HH4b/postprocessing/templates/24June3NewBDTNewSamplesPtSecond250\"\n",
-=======
     "    \"/home/users/cmantill/hh/HH4b/src/HH4b/postprocessing/templates/24June13NewBDTNewSamplesFixVBF\"\n",
->>>>>>> 3277bab2
     ")"
    ]
   },
@@ -60,11 +56,7 @@
    "outputs": [],
    "source": [
     "templates = {}\n",
-<<<<<<< HEAD
-    "year = \"2023\"\n",
-=======
     "year = \"2023BPix\"\n",
->>>>>>> 3277bab2
     "\n",
     "with (templates_path / f\"{year}_templates.pkl\").open(\"rb\") as f:\n",
     "    templates = pickle.load(f)"
@@ -252,11 +244,7 @@
    "outputs": [],
    "source": [
     "from rhalphalib import MorphHistW2\n",
-<<<<<<< HEAD
-    "from HH4b.postprocessing.datacardHelpers import smass\n",
-=======
     "from HH4b.postprocessing.datacardHelpers import smass, smorph\n",
->>>>>>> 3277bab2
     "\n",
     "jmr_values = {\n",
     "    \"2022\": [1.13, 1.06, 1.20],\n",
@@ -271,25 +259,8 @@
     "    \"2023BPix\": [0.974, 0.970, 0.980],\n",
     "}\n",
     "\n",
-<<<<<<< HEAD
-    "\n",
-    "def smorph(templ, sample_name, jms_value, jmr_value):\n",
-    "    if templ is None:\n",
-    "        return None\n",
-    "\n",
-    "    if sample_name not in [\"ttbar\", \"tthtobb\"]:\n",
-    "        return MorphHistW2(templ).get(shift=(jms_value - 1.0) * smass(sample_name), smear=jmr_value)\n",
-    "    else:\n",
-    "        return templ\n",
-    "\n",
-    "\n",
     "histogram = templates[\"pass_bin1\"][\"hh4b\", :]\n",
     "templ = histogram\n",
-    "# templ = (histogram.values(), histogram.axes[0].edges, histogram.axes[0].name, histogram.variances())\n",
-=======
-    "histogram = templates[\"pass_bin1\"][\"hh4b\", :]\n",
-    "templ = histogram\n",
->>>>>>> 3277bab2
     "\n",
     "templ_nominal = smorph(templ, \"hh4b\", jms_values[year][0], jmr_values[year][0])\n",
     "templ_jms_dn = smorph(templ, \"hh4b\", jms_values[year][1], jmr_values[year][0])\n",
@@ -312,12 +283,8 @@
     "var_name = histogram.axes[0].name\n",
     "ymax = np.max(templ.values()) * 1.4\n",
     "\n",
-<<<<<<< HEAD
-    "plt.figure()\n",
-=======
     "plt.figure(figsize=(21, 7))\n",
     "ax1 = plt.subplot(131)\n",
->>>>>>> 3277bab2
     "hep.histplot(\n",
     "    templ.values(),\n",
     "    edges,\n",
@@ -332,25 +299,7 @@
     "    histtype=\"step\",\n",
     "    label=f\"Nominal (JMS={jms_values[year][0]}, JMR={jmr_values[year][0]})\",\n",
     ")\n",
-<<<<<<< HEAD
-    "plt.legend(title=f\"hh4b, {year}\")\n",
-    "plt.ylim(0, ymax)\n",
-    "plt.xlim(60, 220)\n",
-    "plt.ylabel(\"Signal Yield\")\n",
-    "plt.xlabel(var_name + \" [GeV]\")\n",
-    "plt.show()"
-   ]
-  },
-  {
-   "cell_type": "code",
-   "execution_count": null,
-   "metadata": {},
-   "outputs": [],
-   "source": [
-    "plt.figure()\n",
-=======
     "ax2 = plt.subplot(132, sharey=ax1)\n",
->>>>>>> 3277bab2
     "hep.histplot(\n",
     "    templ_jms_dn.values(),\n",
     "    edges,\n",
@@ -365,26 +314,7 @@
     "    histtype=\"step\",\n",
     "    label=f\"JMS Up (JMS={jms_values[year][2]})\",\n",
     ")\n",
-<<<<<<< HEAD
-    "plt.legend(title=f\"hh4b, {year}\")\n",
-    "plt.xlabel(templ[2])\n",
-    "plt.ylim(0, ymax)\n",
-    "plt.xlim(60, 220)\n",
-    "plt.ylabel(\"Signal Yield\")\n",
-    "plt.xlabel(var_name + \" [GeV]\")\n",
-    "plt.show()"
-   ]
-  },
-  {
-   "cell_type": "code",
-   "execution_count": null,
-   "metadata": {},
-   "outputs": [],
-   "source": [
-    "plt.figure()\n",
-=======
     "ax3 = plt.subplot(133, sharey=ax1)\n",
->>>>>>> 3277bab2
     "hep.histplot(\n",
     "    templ_jmr_dn.values(),\n",
     "    edges,\n",
@@ -399,14 +329,6 @@
     "    histtype=\"step\",\n",
     "    label=f\"JMR Up (JMR={jmr_values[year][2]})\",\n",
     ")\n",
-<<<<<<< HEAD
-    "plt.legend(title=f\"hh4b, {year}\")\n",
-    "plt.xlabel(templ[2])\n",
-    "plt.ylim(0, ymax)\n",
-    "plt.xlim(60, 220)\n",
-    "plt.ylabel(\"Signal Yield\")\n",
-    "plt.xlabel(var_name + \" [GeV]\")"
-=======
     "\n",
     "for ax in [ax1, ax2, ax3]:\n",
     "    ax.legend(fontsize=18)\n",
@@ -417,7 +339,6 @@
     "ax1.set_ylabel(\"Signal Yield\")\n",
     "ax2.set_title(f\"ggF HH4b ({year})\")\n",
     "plt.show()"
->>>>>>> 3277bab2
    ]
   },
   {
