--- conflicted
+++ resolved
@@ -107,16 +107,12 @@
 def get_key_map(jshift: str = ""):
 
     def key_map(variable: str):
-<<<<<<< HEAD
-        if jshift in hh_vars.jec_shifts and variable in hh_vars.jec_vars or jshift in hh_vars.jmsr_shfits and variable in hh_vars.jmsr_vars:
-=======
         if (
             jshift in hh_vars.jec_shifts
             and variable in hh_vars.jec_vars
             or jshift in hh_vars.jmsr_shfits
-            and variable in hh_vars.jsmr_vars
+            and variable in hh_vars.jmsr_vars
         ):
->>>>>>> f0b5f25a
             return f"{variable}_{jshift}"
         return variable
 
