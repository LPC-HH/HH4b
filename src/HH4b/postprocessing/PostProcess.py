from __future__ import annotations

import argparse
import importlib
<<<<<<< HEAD
=======
import sys
from collections import OrderedDict
>>>>>>> 98e2507c
from pathlib import Path

import hist
import matplotlib.pyplot as plt
import mplhep as hep

# temp
import numpy as np
import pandas as pd
import xgboost as xgb

from HH4b import hh_vars, postprocessing, run_utils, utils
from HH4b.postprocessing import Region
from HH4b.utils import ShapeVar, load_samples

# sys.path.append("../boosted/bdt_trainings_run3/")


# TODO: can switch to this in the future to get cutflows for each cut.
# def get_selection_regions(txbb_wps: list[float], bdt_wps: list[float]):
#     return {
#         "pass_bin1": Region(
#             cuts={
#                 "H2Xbb": [txbb_wps[0], CUT_MAX_VAL],
#                 "bdt_score": [bdt_wps[0], CUT_MAX_VAL],
#             },
#             label="Bin1",
#         ),
#         "pass_bin2": Region(
#             cuts={
#                 "H2Xbb": [txbb_wps[1], CUT_MAX_VAL],
#                 "bdt_score": [bdt_wps[1], CUT_MAX_VAL],
#                 # veto events in Bin 1
#                 "H2Xbb+bdt_score": [[-CUT_MAX_VAL, txbb_wps[0]], [-CUT_MAX_VAL, bdt_wps[0]]],
#                 # veto events in "lower left corner"
#                 "H2Xbb+bdt_score": [[txbb_wps[0], CUT_MAX_VAL], [bdt_wps[0], CUT_MAX_VAL]],
#             },
#             label="Bin2",
#         ),
#         "pass_bin3": Region(
#             cuts={
#                 "H2Xbb": [txbb_wps[1], CUT_MAX_VAL],
#                 "bdt_score": [bdt_wps[2], bdt_wps[0]],
#                 # veto events in Bin 2
#                 "H2Xbb+bdt_score": [[-CUT_MAX_VAL, txbb_wps[0]], [-CUT_MAX_VAL, bdt_wps[1]]],
#             },
#             label="Bin3",
#         ),
#         "fail": Region(
#             cuts={
#                 "H2Xbb": [-CUT_MAX_VAL, txbb_wps[1]],
#             },
#             label="Fail",
#         ),
#     }


def load_run3_samples(args, year):
    # modify as needed
    input_dir = f"/eos/uscms/store/user/cmantill/bbbb/skimmer/{args.tag}"

    samples_run3 = {
        "2022": {
            "data": [
                "JetMET_Run2022C",
                "JetMET_Run2022C_single",
                "JetMET_Run2022D",
            ],
            "ttbar": [
                "TTto4Q",
            ],
            "ttlep": [
                "TTtoLNu2Q",
                "TTto2L2Nu",
            ],
        },
        "2022EE": {
            "data": [
                "JetMET_Run2022E",
                "JetMET_Run2022F",
                "JetMET_Run2022G",
            ],
            "ttbar": [
                "TTto4Q",
            ],
            "ttlep": [
                "TTtoLNu2Q",
                "TTto2L2Nu",
            ],
            "hh4b": [
                "GluGlutoHHto4B_kl-1p00_kt-1p00_c2-0p00_TuneCP5_13p6TeV",
            ],
            "novhhtobb": [
                "GluGluHto2B_PT-200_M-125",
                "VBFHto2B_M-125_dipoleRecoilOn",
            ],
            "vhtobb": [
                "WminusH_Hto2B_Wto2Q_M-125",
                "WplusH_Hto2B_Wto2Q_M-125",
                "ZH_Hto2B_Zto2Q_M-125",
                "ggZH_Hto2B_Zto2Q_M-125",
            ],
            "vbfhh4b": [
                "VBFHHto4B_CV_1_C2V_1_C3_1_TuneCP5_13p6TeV_madgraph-pythia8",
            ],
            "diboson": [
                "WW",
                "ZZ",
            ],
            "vjets": [
                "Wto2Q-3Jets_HT-200to400",
                "Wto2Q-3Jets_HT-400to600",
                "Wto2Q-3Jets_HT-600to800",
                "Wto2Q-3Jets_HT-800",
                "Zto2Q-4Jets_HT-200to400",
                "Zto2Q-4Jets_HT-400to600",
                "Zto2Q-4Jets_HT-600to800",
                "Zto2Q-4Jets_HT-800",
            ],
            "qcd": [
                "QCD_HT-200to400",
                "QCD_HT-400to600",
                "QCD_HT-600to800",
                "QCD_HT-800to1000",
                "QCD_HT-1000to1200",
                "QCD_HT-1200to1500",
                "QCD_HT-1500to2000",
                "QCD_HT-2000",
            ],
        },
        "2023": {
            "data": [
                "JetMET_Run2023C",
            ],
            "ttbar": [
                "TTto4Q",
            ],
            "ttlep": [
                "TTtoLNu2Q",
                "TTto2L2Nu",
            ],
        },
        "2023BPix": {
            "data": [
                "JetMET_Run2023D",
            ],
            "ttbar": [
                "TTto4Q",
            ],
            "ttlep": [
                "TTtoLNu2Q",
                "TTto2L2Nu",
            ],
        },
    }

    load_columns = [
        ("weight", 1),
        ("MET_pt", 1),
        ("event", 1),
        ("nFatJets", 1),
        ("bbFatJetPt", 2),
        ("bbFatJetEta", 2),
        ("bbFatJetPhi", 2),
        ("bbFatJetMsd", 2),
        ("bbFatJetPNetMass", 2),
        ("bbFatJetPNetXbb", 2),
        ("bbFatJetTau3OverTau2", 2),
        ("bbFatJetPNetQCD0HF", 2),
        ("bbFatJetPNetQCD1HF", 2),
        ("bbFatJetPNetQCD2HF", 2),
    ]

    filters = [
        [
            ("('bbFatJetPt', '0')", ">=", 300),
            ("('bbFatJetPt', '1')", ">=", 300),
        ],
    ]

    # define BDT model
    bdt_model = xgb.XGBClassifier()
    bdt_model.load_model(fname=f"../boosted/bdt_trainings_run3/{args.bdt_model}/trained_bdt.model")
    # get function
    make_bdt_dataframe = importlib.import_module(
        args.bdt_model, package="HH4b.boosted.bdt_trainings_run3"
    )

    if year == "2023":
        load_columns_year = load_columns + [
            ("AK8PFJet230_SoftDropMass40_PNetBB0p06", 1),
            ("AK8PFJet250_SoftDropMass40_PFAK8ParticleNetBB0p35", 1),
        ]
    elif year == "2023BPix":
        load_columns_year = load_columns + [("AK8PFJet230_SoftDropMass40_PNetBB0p06", 1)]
    else:
        load_columns_year = load_columns + [
            ("AK8PFJet250_SoftDropMass40_PFAK8ParticleNetBB0p35", 1)
        ]

    # pre-selection
    events_dict = load_samples(
        input_dir,
        samples_run3[year],
        year,
        filters=filters,
        columns=utils.format_columns(load_columns_year),
        variations=False,
    )

    HLTs = {
        "2022": ["AK8PFJet250_SoftDropMass40_PFAK8ParticleNetBB0p35"],
        "2022EE": ["AK8PFJet250_SoftDropMass40_PFAK8ParticleNetBB0p35"],
        "2023": [
            "AK8PFJet250_SoftDropMass40_PFAK8ParticleNetBB0p35",
            "AK8PFJet230_SoftDropMass40_PNetBB0p06",
        ],
        "2023BPix": ["AK8PFJet230_SoftDropMass40_PNetBB0p06"],
    }

    cutflow = pd.DataFrame(index=list(events_dict.keys()))
    cutflow_dict = {
        key: OrderedDict(
            [("Skimmer Preselection", np.sum(events_dict[key]["finalWeight"].to_numpy()))]
        )
        for key in events_dict
    }
    # inference and assign score
    events_dict_postprocess = {}
    for key in events_dict:
        bdt_events = make_bdt_dataframe.bdt_dataframe(events_dict[key])
        bdt_score = bdt_model.predict_proba(bdt_events)[:, 1]

        bdt_events["bdt_score"] = bdt_score
        bdt_events["H1Msd"] = events_dict[key]["bbFatJetMsd"].to_numpy()[:, 0]
        bdt_events["H2Msd"] = events_dict[key]["bbFatJetMsd"].to_numpy()[:, 1]
        bdt_events["H2Xbb"] = events_dict[key]["bbFatJetPNetXbb"].to_numpy()[:, 1]
        bdt_events["H2PNetMass"] = events_dict[key]["bbFatJetPNetMass"].to_numpy()[:, 1]

        # add HLTs
        bdt_events["hlt"] = np.any(
            np.array(
                [
                    events_dict[key][trigger].to_numpy()[:, 0]
                    for trigger in HLTs[year]
                    if trigger in events_dict[key]
                ]
            ),
            axis=0,
        )

        # add more columns (e.g. uncertainties etc)
        bdt_events["weight"] = events_dict[key]["finalWeight"].to_numpy()

        # add selection to testing events
        bdt_events["event"] = events_dict[key]["event"].to_numpy()[:, 0]
        if year == "2022EE" and key in ["qcd", "ttbar", "hh4b"]:
            evt_list = np.load(
                f"../boosted/bdt_trainings_run3/{args.bdt_model}/inferences/2022EE/evt_{key}.npy"
            )
            bdt_events = bdt_events[bdt_events["event"].isin(evt_list)]
            bdt_events["weight"] *= 1 / 0.4  # divide by BDT test / train ratio

        # extra selection
        bdt_events = bdt_events[bdt_events["hlt"] == 1]
        cutflow_dict[key]["HLT"] = np.sum(bdt_events["weight"].to_numpy())
        bdt_events = bdt_events[bdt_events["H1Msd"] > 30]
        cutflow_dict[key]["H1Msd > 30"] = np.sum(bdt_events["weight"].to_numpy())
        bdt_events = bdt_events[bdt_events["H2Msd"] > 30]
        cutflow_dict[key]["H2Msd > 30"] = np.sum(bdt_events["weight"].to_numpy())

        # define category
        bdt_events["Category"] = 5  # all events
        mask_bin1 = (bdt_events["H2Xbb"] > args.txbb_wps[0]) & (
            bdt_events["bdt_score"] > args.bdt_wps[0]
        )
        bdt_events.loc[mask_bin1, "Category"] = 1
        mask_corner = (bdt_events["H2Xbb"] < args.txbb_wps[0]) & (
            bdt_events["bdt_score"] < args.bdt_wps[0]
        )
        mask_bin2 = (
            (bdt_events["H2Xbb"] > args.txbb_wps[1])
            & (bdt_events["bdt_score"] > args.bdt_wps[1])
            & ~(mask_bin1)
            & ~(mask_corner)
        )
        bdt_events.loc[mask_bin2, "Category"] = 2
        mask_bin3 = ~(mask_bin1) & ~(mask_bin2) & (bdt_events["bdt_score"] > args.bdt_wps[2])
        bdt_events.loc[mask_bin3, "Category"] = 3
        bdt_events.loc[
            (bdt_events["H2Xbb"] < args.txbb_wps[1]) & (bdt_events["bdt_score"] > args.bdt_wps[2]),
            "Category",
        ] = 4

        columns = ["Category", "H2Msd", "bdt_score", "H2Xbb", "H2PNetMass", "weight"]
        events_dict_postprocess[key] = bdt_events[columns]

    for cut in cutflow_dict[key]:
        yields = [cutflow_dict[key][cut] for key in events_dict]
        cutflow[key] = yields

    print(cutflow)
    return events_dict_postprocess, cutflow


def scan_fom(events_combined, fom="2sqrt(b)/s", mass="H2Msd"):
    """
    Scan figure of merit
    """

    def get_nevents_data(events, xbb_cut, bdt_cut):
        cut_xbb = events["H2Xbb"] > xbb_cut
        cut_bdt = events["bdt_score"] > bdt_cut
        cut_msd = events["H2Msd"] > 30

        # get yield between 75-95
        cut_mass_0 = (events[mass] < 95) & (events[mass] > 75)

        # get yield between 135-155
        cut_mass_1 = (events[mass] < 155) & (events[mass] > 135)

        return np.sum(cut_mass_0 & cut_xbb & cut_bdt & cut_msd) + np.sum(
            cut_mass_1 & cut_xbb & cut_bdt & cut_msd
        )

    def get_nevents_signal(events, xbb_cut, bdt_cut):
        cut_xbb = events["H2Xbb"] > xbb_cut
        cut_bdt = events["bdt_score"] > bdt_cut
        cut_msd = events["H2Msd"] > 30
        cut_mass = (events[mass] > 95) & (events[mass] < 135)

        # get yield between 95 and 135
        return np.sum(events["weight"][cut_xbb & cut_bdt & cut_msd & cut_mass])

    xbb_cuts = np.arange(0.8, 0.98, 0.02)
    bdt_cuts = np.arange(0.8, 1, 0.01)
    h_sb = hist.Hist(
        hist.axis.Variable(bdt_cuts, name="bdt_cut"),
        hist.axis.Variable(xbb_cuts, name="xbb_cut"),
    )
    for xbb_cut in xbb_cuts:
        figure_of_merits = []
        cuts = []
        for bdt_cut in bdt_cuts:
            nevents_data = get_nevents_data(events_combined["data"], xbb_cut, bdt_cut)
            nevents_signal = get_nevents_signal(events_combined["hh4b"], xbb_cut, bdt_cut)

            if fom == "s/sqrt(s+b)":
                figure_of_merit = nevents_signal / np.sqrt(nevents_signal + nevents_data)
            elif fom == "2sqrt(b)/s":
                figure_of_merit = 2 * np.sqrt(nevents_data) / nevents_signal
            else:
                raise ValueError("Invalid FOM")

            if nevents_signal > 0.5:
                cuts.append(bdt_cut)
                figure_of_merits.append(figure_of_merit)
                h_sb.fill(bdt_cut, xbb_cut, weight=figure_of_merit)

        if len(cuts) > 0:
            cuts = np.array(cuts)
            figure_of_merits = np.array(figure_of_merits)
            smallest = np.argmin(figure_of_merits)

            print(xbb_cut, cuts[smallest], figure_of_merits[smallest])

    eff, bins_x, bins_y = h_sb.to_numpy()
    fig, ax = plt.subplots(1, 1, figsize=(16, 12))
    cbar = hep.hist2dplot(h_sb, ax=ax, cmin=7, cmax=12, flow="none")
    # cbar = hep.hist2dplot(h_sb, ax=ax, cmin=3, cmax=9, flow="none")
    cbar.cbar.set_label(r"Fig Of Merit", size=18)
    cbar.cbar.ax.get_yaxis().labelpad = 15
    for i in range(len(bins_x) - 1):
        for j in range(len(bins_y) - 1):
            if eff[i, j] > 0:
                ax.text(
                    (bins_x[i] + bins_x[i + 1]) / 2,
                    (bins_y[j] + bins_y[j + 1]) / 2,
                    eff[i, j].round(2),
                    color="black",
                    ha="center",
                    va="center",
                    fontsize=10,
                )
    fig.tight_layout()
    fig.savefig("figofmerit.png")
    fig.savefig("figofmerit.pdf", bbox_inches="tight")


def scan_fom_bin2(
    events_combined, xbb_cut_bin1=0.92, bdt_cut_bin1=0.94, fom="2sqrt(b)/s", mass="H2Msd"
):
    """
    Scan figure of merit for bin2
    """

    def get_nevents_data(events, xbb_cut, bdt_cut):
        cut_bin1 = (events["H2Xbb"] > xbb_cut_bin1) & (events["bdt_score"] > bdt_cut_bin1)
        cut_corner = (events["H2Xbb"] < xbb_cut_bin1) & (events["bdt_score"] < bdt_cut_bin1)
        cut_bin2 = (
            (events["H2Xbb"] > xbb_cut)
            & (events["bdt_score"] > bdt_cut)
            & ~(cut_bin1)
            & ~(cut_corner)
        )
        cut_msd = events["H2Msd"] > 30

        # get yield between 75-95
        cut_mass_0 = (events[mass] < 95) & (events[mass] > 75)

        # get yield between 135-155
        cut_mass_1 = (events[mass] < 155) & (events[mass] > 135)

        return np.sum(cut_mass_0 & cut_bin2 & cut_msd) + np.sum(cut_mass_1 & cut_bin2 & cut_msd)

    def get_nevents_signal(events, xbb_cut, bdt_cut):
        cut_bin1 = (events["H2Xbb"] > xbb_cut_bin1) & (events["bdt_score"] > bdt_cut_bin1)
        cut_corner = (events["H2Xbb"] < xbb_cut_bin1) & (events["bdt_score"] < bdt_cut_bin1)
        cut_bin2 = (
            (events["H2Xbb"] > xbb_cut)
            & (events["bdt_score"] > bdt_cut)
            & ~(cut_bin1)
            & ~(cut_corner)
        )
        cut_msd = events["H2Msd"] > 30
        cut_mass = (events[mass] > 95) & (events[mass] < 135)

        # get yield between 95 and 135
        return np.sum(events["weight"][cut_bin2 & cut_msd & cut_mass])

    xbb_cuts = np.arange(0.7, 0.86, 0.02)
    bdt_cuts = np.arange(0.65, 0.85, 0.01)
    h_sb = hist.Hist(
        hist.axis.Variable(bdt_cuts, name="bdt_cut"),
        hist.axis.Variable(xbb_cuts, name="xbb_cut"),
    )
    for xbb_cut in xbb_cuts:
        figure_of_merits = []
        cuts = []
        for bdt_cut in bdt_cuts:
            nevents_data = get_nevents_data(events_combined["data"], xbb_cut, bdt_cut)
            nevents_signal = get_nevents_signal(events_combined["hh4b"], xbb_cut, bdt_cut)

            if fom == "s/sqrt(s+b)":
                figure_of_merit = nevents_signal / np.sqrt(nevents_signal + nevents_data)
            elif fom == "2sqrt(b)/s":
                figure_of_merit = 2 * np.sqrt(nevents_data) / nevents_signal
            else:
                raise ValueError("Invalid FOM")

            if nevents_signal > 0.5:
                cuts.append(bdt_cut)
                figure_of_merits.append(figure_of_merit)
                h_sb.fill(bdt_cut, xbb_cut, weight=figure_of_merit)

        if len(cuts) > 0:
            cuts = np.array(cuts)
            figure_of_merits = np.array(figure_of_merits)
            smallest = np.argmin(figure_of_merits)

            print(xbb_cut, cuts[smallest], figure_of_merits[smallest])

    eff, bins_x, bins_y = h_sb.to_numpy()
    fig, ax = plt.subplots(1, 1, figsize=(16, 12))
    cbar = hep.hist2dplot(h_sb, ax=ax, cmin=18, cmax=25, flow="none")
    # cbar = hep.hist2dplot(h_sb, ax=ax, cmin=3, cmax=9, flow="none")
    cbar.cbar.set_label(r"Fig Of Merit", size=18)
    cbar.cbar.ax.get_yaxis().labelpad = 15
    for i in range(len(bins_x) - 1):
        for j in range(len(bins_y) - 1):
            if eff[i, j] > 0:
                ax.text(
                    (bins_x[i] + bins_x[i + 1]) / 2,
                    (bins_y[j] + bins_y[j + 1]) / 2,
                    eff[i, j].round(2),
                    color="black",
                    ha="center",
                    va="center",
                    fontsize=10,
                )
    fig.tight_layout()
    fig.savefig("figofmerit_bin2.png")
    fig.savefig("figofmerit_bin2.pdf")


def postprocess_run3(args):
    selection_regions = {
        "pass_bin1": Region(
            cuts={
                "Category": [1, 2],
            },
            label="Bin1",
        ),
        "pass_bin2": Region(
            cuts={
                "Category": [2, 3],
            },
            label="Bin2",
        ),
        "pass_bin3": Region(
            cuts={
                "Category": [3, 4],
            },
            label="Bin3",
        ),
        "fail": Region(
            cuts={
                "Category": [4, 5],
            },
            label="Fail",
        ),
    }

    label_by_mass = {
        "H2Msd": r"$m^{2}_\mathrm{SD}$ (GeV)",
        "H2PNetMass": r"$m^{2}_\mathrm{reg}$ (GeV)",
    }
    window_by_mass = {"H2Msd": [110, 140], "H2PNetMass": [115, 145]}

    # variable to fit
    fit_shape_var = ShapeVar(
        args.mass,
        label_by_mass[args.mass],
        [16, 60, 220],
        reg=True,
        blind_window=window_by_mass[args.mass],
    )

    # load samples
    events_dict_postprocess = {}
    cutflows = {}
    for year in args.years:
        events_dict_postprocess[year], cutflows[year] = load_run3_samples(args, year)

    # create combined datasets
    # temporarily used 2022EEMC and scale to full luminosity
    lumi_weight_2022EEtoall = (7971.4 + 26337.0 + 17650.0 + 9451.0) / 26337.0
    events_combined = {}
    for key in ["data", "qcd", "hh4b", "ttbar", "ttlep", "vhtobb", "vjets", "diboson", "novhhtobb"]:
        if key in ["data", "ttbar", "ttlep"]:
            combined = pd.concat(
                [
                    events_dict_postprocess["2022"][key],
                    events_dict_postprocess["2022EE"][key],
                    events_dict_postprocess["2023"][key],
                    events_dict_postprocess["2023BPix"][key],
                ]
            )
        else:
            combined = events_dict_postprocess["2022EE"][key].copy()
            combined["weight"] = combined["weight"] * lumi_weight_2022EEtoall
        events_combined[key] = combined
    events_combined["ttbar"] = pd.concat([events_combined["ttbar"], events_combined["ttlep"]])

    if args.fom_scan:
        scan_fom(events_combined, mass=args.mass)
        scan_fom_bin2(
            events_combined,
            xbb_cut_bin1=args.txbb_wps[0],
            bdt_cut_bin1=args.bdt_wps[0],
            mass=args.mass,
        )

    if not args.templates:
        return

    templ_dir = Path("templates") / args.templates_tag
    year = "2022-2023"
    (templ_dir / "cutflows" / year).mkdir(parents=True, exist_ok=True)
    (templ_dir / year).mkdir(parents=True, exist_ok=True)

    if len(args.years) > 1:
        cutflow_combined = pd.DataFrame(index=list(events_combined.keys()))
        for cut in cutflows[args.years[0]]:
            cutflow_combined[cut] = np.sum(
                [cutflows[year][cut].to_numpy() for year in args.years], axis=0
            )
        print(cutflow_combined)
        cutflow_combined.to_csv(templ_dir / "cutflows" / "preselection_cutflow.csv")

    for year in args.years:
        cutflows[year].to_csv(templ_dir / "cutflows" / year / "preselection_cutflow.csv")

    bkg_keys = ["qcd", "ttbar", "vhtobb", "vjets", "diboson", "novhhtobb"]

    print(events_combined["data"].columns)

    # individual templates per year
    templates = postprocessing.get_templates(
        events_combined,
        bb_masks=None,
        year=year,
        sig_keys=["hh4b"],
        selection_regions=selection_regions,
        shape_vars=[fit_shape_var],
        systematics={},
        template_dir=templ_dir,
        bg_keys=bkg_keys,
        plot_dir=f"{templ_dir}/{year}",
        weight_key="weight",
        show=False,
        energy=13.6,
    )

    # save templates per year
    postprocessing.save_templates(templates, templ_dir / f"{year}_templates.pkl", fit_shape_var)


if __name__ == "__main__":
    parser = argparse.ArgumentParser()
    parser.add_argument(
        "--templates-tag",
        type=str,
        required=True,
        help="output pickle directory of hist.Hist templates inside the ./templates dir",
    )
    parser.add_argument(
        "--tag",
        type=str,
        required=True,
        help="tag for input ntuples",
    )
    parser.add_argument(
        "--years",
        type=str,
        nargs="+",
        default=hh_vars.years,
        choices=hh_vars.years,
        help="years to postprocess",
    )
    parser.add_argument(
        "--mass",
        type=str,
        default="H2Msd",
        choices=["H2Msd", "H2PNetMass"],
        help="mass variable to make template",
    )
    parser.add_argument(
        "--bdt-model",
        type=str,
        default="v1_msd30_nomulticlass",
        help="BDT model to load",
    )
    parser.add_argument(
        "--mass",
        type=str,
        default="H2Msd",
        choices=["H2Msd", "H2PNetMass"],
        help="mass variable to make template",
    )

    parser.add_argument(
        "--txbb-wps",
        type=float,
        nargs=2,
        default=[0.92, 0.8],
        help="TXbb Bin 1, Bin 2 WPs",
    )

    parser.add_argument(
        "--bdt-wps",
        type=float,
        nargs=3,
        default=[0.94, 0.68, 0.03],
        help="BDT Bin 1, Bin 2, Fail WPs",
    )

    run_utils.add_bool_arg(parser, "fom-scan", default=True, help="run figure of merit scan")
    run_utils.add_bool_arg(parser, "templates", default=True, help="make templates")
    args = parser.parse_args()

    postprocess_run3(args)<|MERGE_RESOLUTION|>--- conflicted
+++ resolved
@@ -2,11 +2,7 @@
 
 import argparse
 import importlib
-<<<<<<< HEAD
-=======
-import sys
 from collections import OrderedDict
->>>>>>> 98e2507c
 from pathlib import Path
 
 import hist
