--- conflicted
+++ resolved
@@ -365,9 +365,15 @@
             "cat5", args.bdt_model, "bdt_score_vbf"
         )
 
-    # bins
+    # get dictionary bins from keys
+    # add defaults so that these do not fail
     ttsf_xbb_bins = ttbarsfs_decorr_txbb_bins.get(args.txbb, "glopart-v2")
-    ttsf_bdtshape_bins = ttbarsfs_decorr_bdt_bins.get(args.txbb, "24Nov7_v5_glopartv2_rawmass")
+    ttsf_ggfbdtshape_bins = ttbarsfs_decorr_ggfbdt_bins.get(
+        args.bdt_model, "25Feb5_v13_glopartv2_rawmass"
+    )
+    ttsf_vbfbdtshape_bins = ttbarsfs_decorr_vbfbdt_bins.get(
+        args.bdt_model, "25Feb5_v13_glopartv2_rawmass"
+    )
     TXbb_pt_corr_bins = txbbsfs_decorr_pt_bins.get(args.txbb, "glopart-v2")
     TXbb_wps = txbbsfs_decorr_txbb_wps.get(args.txbb, "glopart-v2")
 
@@ -453,17 +459,11 @@
 
             # redefine VBF variables
             key_map = get_var_mapping(jshift)
-            # print(key_map("VBFJetPt"))
             vbf1_pt = events_dict[(key_map("VBFJetPt"), 0)]
             vbf2_pt = events_dict[(key_map("VBFJetPt"), 1)]
             mask_negative_vbf = (vbf1_pt < 0) | (vbf2_pt < 0)
-            # print(vbf1_pt)
-            # print(vbf2_pt)
-            # print("before ",bdt_events[jshift][key_map("VBFjjDeltaEta")])
-
             bdt_events[jshift].loc[mask_negative_vbf, key_map("VBFjjMass")] = -1
             bdt_events[jshift].loc[mask_negative_vbf, key_map("VBFjjDeltaEta")] = -1
-            # print("after ",bdt_events[jshift][key_map("VBFjjDeltaEta")])
 
             # redefine AK4Away variables
             ak4away1_pt = events_dict[(key_map("AK4JetAwayPt"), 0)]
@@ -695,21 +695,12 @@
                 ] = (bdt_events["weight"] * tempw1_dn * tempw2_dn / (tempw1 * tempw2))
 
             # bdt up/dn variations in bins
-<<<<<<< HEAD
-            for i in range(len(ttsf_bdtshape_bins) - 1):
-                tempw, tempw_up, tempw_dn = corrections.ttbar_SF(
-                    tt_bdtshape_sf,
-                    bdt_events,
-                    "bdt_score",
-                    ttsf_bdtshape_bins[i : i + 2],
-=======
-            for i in range(len(ttbarsfs_decorr_ggfbdt_bins[args.bdt_model]) - 1):
+            for i in range(len(ttsf_ggfbdtshape_bins) - 1):
                 ggfbdtsf, ggfbdtsf_up, ggfbdtsf_dn = corrections.ttbar_SF(
                     tt_ggfbdtshape_sf,
                     bdt_events,
                     "bdt_score",
-                    ttbarsfs_decorr_ggfbdt_bins[args.bdt_model][i : i + 2],
->>>>>>> c9d7be2a
+                    ttsf_ggfbdtshape_bins[i : i + 2],
                 )
                 if correct_vbfbdtshape:
                     # only use ggf correction/uncertainty outside of vbf category
@@ -717,37 +708,29 @@
                     ggfbdtsf_up[mask_vbf] = np.ones(np.sum(mask_vbf))
                     ggfbdtsf_dn[mask_vbf] = np.ones(np.sum(mask_vbf))
                 bdt_events[
-<<<<<<< HEAD
-                    f"weight_ttbarSF_BDT_bin_{ttsf_bdtshape_bins[i]}_{ttsf_bdtshape_bins[i+1]}Up"
-                ] = (bdt_events["weight"] * tempw_up / tempw)
-                bdt_events[
-                    f"weight_ttbarSF_BDT_bin_{ttsf_bdtshape_bins[i]}_{ttsf_bdtshape_bins[i+1]}Down"
-                ] = (bdt_events["weight"] * tempw_dn / tempw)
-=======
-                    f"weight_ttbarSF_ggF_BDT_bin_{ttbarsfs_decorr_ggfbdt_bins[args.bdt_model][i]}_{ttbarsfs_decorr_ggfbdt_bins[args.bdt_model][i+1]}Up"
+                    f"weight_ttbarSF_ggF_BDT_bin_{ttsf_ggfbdtshape_bins[i]}_{ttsf_ggfbdtshape_bins[i+1]}Up"
                 ] = (bdt_events["weight"] * ggfbdtsf_up / ggfbdtsf)
                 bdt_events[
-                    f"weight_ttbarSF_ggF_BDT_bin_{ttbarsfs_decorr_ggfbdt_bins[args.bdt_model][i]}_{ttbarsfs_decorr_ggfbdt_bins[args.bdt_model][i+1]}Down"
+                    f"weight_ttbarSF_ggF_BDT_bin_{ttsf_ggfbdtshape_bins[i]}_{ttsf_ggfbdtshape_bins[i+1]}Down"
                 ] = (bdt_events["weight"] * ggfbdtsf_dn / ggfbdtsf)
             if correct_vbfbdtshape:
-                for i in range(len(ttbarsfs_decorr_vbfbdt_bins[args.bdt_model]) - 1):
+                for i in range(len(ttsf_vbfbdtshape_bins) - 1):
                     vbfbdtsf, vbfbdtsf_up, vbfbdtsf_dn = corrections.ttbar_SF(
                         tt_vbfbdtshape_sf,
                         bdt_events,
                         "bdt_score_vbf",
-                        ttbarsfs_decorr_vbfbdt_bins[args.bdt_model][i : i + 2],
+                        ttsf_vbfbdtshape_bins[i : i + 2],
                     )
                     # only use vbf correction/uncertainty inside of vbf category
                     vbfbdtsf[~mask_vbf] = np.ones(np.sum(~mask_vbf))
                     vbfbdtsf_up[~mask_vbf] = np.ones(np.sum(~mask_vbf))
                     vbfbdtsf_dn[~mask_vbf] = np.ones(np.sum(~mask_vbf))
                     bdt_events[
-                        f"weight_ttbarSF_VBF_BDT_bin_{ttbarsfs_decorr_vbfbdt_bins[args.bdt_model][i]}_{ttbarsfs_decorr_vbfbdt_bins[args.bdt_model][i+1]}Up"
+                        f"weight_ttbarSF_VBF_BDT_bin_{ttsf_vbfbdtshape_bins[i]}_{ttsf_vbfbdtshape_bins[i+1]}Up"
                     ] = (bdt_events["weight"] * vbfbdtsf_up / vbfbdtsf)
                     bdt_events[
-                        f"weight_ttbarSF_VBF_BDT_bin_{ttbarsfs_decorr_vbfbdt_bins[args.bdt_model][i]}_{ttbarsfs_decorr_vbfbdt_bins[args.bdt_model][i+1]}Down"
+                        f"weight_ttbarSF_VBF_BDT_bin_{ttsf_vbfbdtshape_bins[i]}_{ttsf_vbfbdtshape_bins[i+1]}Down"
                     ] = (bdt_events["weight"] * vbfbdtsf_dn / vbfbdtsf)
->>>>>>> c9d7be2a
 
         if key != "data":
             bdt_events["weight_triggerUp"] = (
@@ -786,11 +769,7 @@
                 (bdt_events[h1msd] >= 40)  # FIXME: replace by jet matched to trigger object
                 & (bdt_events[h1pt] >= args.pt_first)
                 & (bdt_events[h2pt] >= args.pt_second)
-<<<<<<< HEAD
-                & (bdt_events["H1TXbb"] >= 0.3)
-=======
                 & (bdt_events["H1TXbb"] >= txbb_presel)
->>>>>>> c9d7be2a
                 & (bdt_events[h2mass] >= 60)
                 & (bdt_events[h2mass] <= 220)
                 & (bdt_events[h1mass] >= 60)
@@ -1740,19 +1719,19 @@
     parser.add_argument(
         "--bdt-model",
         type=str,
-        default="24May31_lr_0p02_md_8_AK4Away",
+        default="25Feb5_v13_glopartv2_rawmass",
         help="BDT model to load",
     )
     parser.add_argument(
         "--bdt-config",
         type=str,
-        default="24May31_lr_0p02_md_8_AK4Away",
+        default="v13_glopartv2",
         help="BDT model to load",
     )
     parser.add_argument(
         "--txbb",
         type=str,
-        default="",
+        default="glopart-v2",
         choices=["pnet-legacy", "pnet-v12", "glopart-v2"],
         help="version of TXbb tagger/mass regression to use",
     )
