--- conflicted
+++ resolved
@@ -197,7 +197,6 @@
     trigger_region = "QCD"
 
     events_dict_postprocess = {}
-<<<<<<< HEAD
     for key in samples_year:
         samples_to_process = {year: {key: samples_run3[year][key]}}
 
@@ -215,10 +214,16 @@
         )
 
         # inference and assign score
-        bdt_events = make_bdt_dataframe.bdt_dataframe(events_dict)
-        preds = bdt_model.predict_proba(bdt_events)
-        add_bdt_scores(bdt_events, preds)
-
+        jshifts = [""] + hh_vars.jec_shifts if key in hh_vars.syst_keys else [""]
+
+        bdt_events = {}
+        for jshift in jshifts:
+            bdt_events[jshift] = make_bdt_dataframe.bdt_dataframe(
+                events_dict[key], get_var_mapping(jshift)
+            )
+            preds = bdt_model.predict_proba(bdt_events[jshift])
+            add_bdt_scores(bdt_events[jshift], preds, jshift)
+        bdt_events = pd.concat([bdt_events[jshift] for jshift in jshifts], axis=1)
         bdt_events["H1Pt"] = events_dict["bbFatJetPt"][0]
         bdt_events["H2Pt"] = events_dict["bbFatJetPt"][1]
         bdt_events["H1Msd"] = events_dict["bbFatJetMsd"][0]
@@ -229,34 +234,6 @@
         bdt_events["H2PNetMass"] = events_dict[f"bbFatJetPNetMass{legacy_label}"][1]
         bdt_events["H1TXbbNoLeg"] = events_dict["bbFatJetPNetTXbb"][0]
         bdt_events["H2TXbbNoLeg"] = events_dict["bbFatJetPNetTXbb"][1]
-=======
-    for key in events_dict:
-
-        jshifts = [""] + hh_vars.jec_shifts if key in hh_vars.syst_keys else [""]
-
-        bdt_events = {}
-        for jshift in jshifts:
-            bdt_events[jshift] = make_bdt_dataframe.bdt_dataframe(
-                events_dict[key], get_var_mapping(jshift)
-            )
-            preds = bdt_model.predict_proba(bdt_events[jshift])
-            add_bdt_scores(bdt_events[jshift], preds, jshift)
-        bdt_events = pd.concat([bdt_events[jshift] for jshift in jshifts], axis=1)
-        bdt_events["H1Pt"] = events_dict[key]["bbFatJetPt"].to_numpy()[:, 0]
-        bdt_events["H2Pt"] = events_dict[key]["bbFatJetPt"].to_numpy()[:, 1]
-        bdt_events["H1Msd"] = events_dict[key]["bbFatJetMsd"].to_numpy()[:, 0]
-        bdt_events["H2Msd"] = events_dict[key]["bbFatJetMsd"].to_numpy()[:, 1]
-        bdt_events["H1TXbb"] = events_dict[key][f"bbFatJetPNetTXbb{legacy_label}"].to_numpy()[:, 0]
-        bdt_events["H2TXbb"] = events_dict[key][f"bbFatJetPNetTXbb{legacy_label}"].to_numpy()[:, 1]
-        bdt_events["H1PNetMass"] = events_dict[key][f"bbFatJetPNetMass{legacy_label}"].to_numpy()[
-            :, 0
-        ]
-        bdt_events["H2PNetMass"] = events_dict[key][f"bbFatJetPNetMass{legacy_label}"].to_numpy()[
-            :, 1
-        ]
-        bdt_events["H1TXbbNoLeg"] = events_dict[key]["bbFatJetPNetTXbb"].to_numpy()[:, 0]
-        bdt_events["H2TXbbNoLeg"] = events_dict[key]["bbFatJetPNetTXbb"].to_numpy()[:, 1]
->>>>>>> 8d4e6434
 
         # add HLTs
         bdt_events["hlt"] = np.any(
@@ -365,23 +342,6 @@
         bdt_events = bdt_events[mask_hlt]
         cutflow_dict[key]["HLT"] = np.sum(bdt_events["weight"].to_numpy())
 
-<<<<<<< HEAD
-        # pre-selection
-        mask_presel = (
-            (bdt_events["H1Msd"] >= 40)  # FIXME: replace by jet matched to trigger object
-            & (bdt_events["H1Pt"] >= 300)
-            & (bdt_events["H2Pt"] >= args.pt_second)
-            & (bdt_events["H1TXbb"] >= 0.8)
-            & (bdt_events[args.mass] >= 60)
-            & (bdt_events[args.mass] <= 220)
-            & (bdt_events[args.mass.replace("H2", "H1")] >= 60)
-            & (bdt_events[args.mass.replace("H2", "H1")] <= 220)
-        )
-        bdt_events = bdt_events[mask_presel]
-        cutflow_dict[key][f"H1Msd > 40 & H2Pt > {args.pt_second}"] = np.sum(
-            bdt_events["weight"].to_numpy()
-        )
-=======
         for jshift in jshifts:
             h1pt = check_get_jec_var("H1Pt", jshift)
             h2pt = check_get_jec_var("H2Pt", jshift)
@@ -402,7 +362,6 @@
                 & (bdt_events[h1mass] <= 220)
             )
             bdt_events = bdt_events[mask_presel]
->>>>>>> 8d4e6434
 
             ###### FINISH pre-selection
             mass_window = [110, 140]
