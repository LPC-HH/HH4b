from __future__ import annotations

import argparse
import importlib
import logging
import logging.config
import pprint
from collections import OrderedDict
from pathlib import Path
from typing import Callable

import awkward as ak
import hist
import matplotlib as mpl
import matplotlib.pyplot as plt
import matplotlib.ticker as mticker
import mplhep as hep
import numpy as np
import pandas as pd
import xgboost as xgb

from HH4b import hh_vars, plotting, postprocessing, run_utils
from HH4b.hh_vars import (
    bg_keys,
    mreg_strings,
    samples_run3,
    ttbarsfs_decorr_ggfbdt_bins,
    ttbarsfs_decorr_txbb_bins,
    ttbarsfs_decorr_vbfbdt_bins,
    txbb_strings,
    txbbsfs_decorr_pt_bins,
    txbbsfs_decorr_txbb_wps,
)
from HH4b.log_utils import log_config
from HH4b.postprocessing import (
    Region,
    combine_run3_samples,
    corrections,
    get_weight_shifts,
    load_run3_samples,
)
from HH4b.utils import (
    ShapeVar,
    check_get_jec_var,
    discretize_var,
    get_var_mapping,
    singleVarHist,
)

log_config["root"]["level"] = "INFO"
logging.config.dictConfig(log_config)
logger = logging.getLogger(__name__)

# get top-level HH4b directory
HH4B_DIR = Path(__file__).resolve().parents[3]

plt.style.use(hep.style.CMS)
hep.style.use("CMS")

formatter = mticker.ScalarFormatter(useMathText=True)
formatter.set_powerlimits((-3, 3))

mpl.rcParams["font.size"] = 30
mpl.rcParams["lines.linewidth"] = 2
mpl.rcParams["grid.color"] = "#CCCCCC"
mpl.rcParams["grid.linewidth"] = 0.5
mpl.rcParams["figure.dpi"] = 400
mpl.rcParams["figure.edgecolor"] = "none"

# modify samples run3
for year in samples_run3:
    samples_run3[year]["qcd"] = [
        "QCD_HT-1000to1200",
        "QCD_HT-1200to1500",
        "QCD_HT-1500to2000",
        "QCD_HT-2000",
        # "QCD_HT-200to400",
        "QCD_HT-400to600",
        "QCD_HT-600to800",
        "QCD_HT-800to1000",
    ]

selection_regions = {
    "pass_vbf": Region(
        cuts={
            "Category": [0, 1],
        },
        label="VBF",
    ),
    "pass_bin1": Region(
        cuts={
            "Category": [1, 2],
        },
        label="Bin1",
    ),
    "pass_bin2": Region(
        cuts={
            "Category": [2, 3],
        },
        label="Bin2",
    ),
    "pass_bin3": Region(
        cuts={
            "Category": [3, 4],
        },
        label="Bin3",
    ),
    "fail": Region(
        cuts={
            "Category": [4, 5],
        },
        label="Fail",
    ),
}


label_by_mass = {
    "H2Msd": r"$m^{2}_\mathrm{SD}$ (GeV)",
    "H2PNetMass": r"$m^{2}_\mathrm{reg}$ (GeV)",
}


def get_jets_for_txbb_sf(key: str):
    # TODO: correct application of bb-tagging SF based on gen-matching to H(bb) or Z(bb)
    # for now, assuming mostly V=Z(bb) passes selection
    # apply to both jets in HH, VH, VV processes
    # apply to only first jet in single-H or single-V processes
    if key in hh_vars.sig_keys or key in ["vhtobb", "zz"]:
        return [1, 2]
    elif key in ["novhhtobb", "tthtobb", "vjets", "nozzdiboson"]:
        return [1]
    else:
        return []


def get_bdt_training_keys(bdt_model: str):
    inferences_dir = Path(
        f"{HH4B_DIR}/src/HH4b/boosted/bdt_trainings_run3/{bdt_model}/inferences/2022EE"
    )

    training_keys = []
    for child in inferences_dir.iterdir():
        if child.suffix == ".npy":
            training_keys.append(child.stem.split("evt_")[-1])

    logger.info(f"Found BDT Training keys {training_keys}")
    return training_keys


def add_bdt_scores(
    events: pd.DataFrame,
    preds: np.ArrayLike,
    jshift: str = "",
    weight_ttbar: float = 1,
    bdt_disc: bool = True,
):
    jlabel = "" if jshift == "" else "_" + jshift

    if preds.shape[1] == 2:  # binary BDT only
        events[f"bdt_score{jlabel}"] = preds[:, 1]
    elif preds.shape[1] == 3:  # multi-class BDT with ggF HH, QCD, ttbar classes
        events[f"bdt_score{jlabel}"] = preds[:, 0]  # ggF HH
    elif preds.shape[1] == 4:  # multi-class BDT with ggF HH, VBF HH, QCD, ttbar classes
        bg_tot = np.sum(preds[:, 2:], axis=1)
        events[f"bdt_score{jlabel}"] = (
            preds[:, 0] / (preds[:, 0] + bg_tot) if bdt_disc else preds[:, 0]
        )
        events[f"bdt_score_vbf{jlabel}"] = (
            preds[:, 1] / (preds[:, 1] + preds[:, 2] + weight_ttbar * preds[:, 3])
            if bdt_disc
            else preds[:, 1]
        )
    elif (
        preds.shape[1] == 5
    ):  # multi-class BDT with ggF HH, VBF HH(K2V=0), VBF HH(K2V=1), QCD, ttbar classes
        bg_tot = np.sum(preds[:, 3:], axis=1)
        events[f"bdt_score{jlabel}"] = (
            preds[:, 0] / (preds[:, 0] + bg_tot) if bdt_disc else preds[:, 0]
        )
        events[f"bdt_score_vbf{jlabel}"] = (
            (preds[:, 1] + preds[:, 2])
            / (preds[:, 1] + preds[:, 2] + preds[:, 3] + weight_ttbar * preds[:, 4])
            if bdt_disc
            else preds[:, 1] + preds[:, 2]
        )


def bdt_roc(events_combined: dict[str, pd.DataFrame], plot_dir: str, txbb_version: str, jshift=""):
    sig_keys = [
        "hh4b",
        "hh4b-kl0",
        "hh4b-kl2p45",
        "hh4b-kl5",
        "vbfhh4b",
        "vbfhh4b-k2v0",
    ]
    scores_keys = {
        "hh4b": "bdt_score",
        "hh4b-kl0": "bdt_score",
        "hh4b-kl2p45": "bdt_score",
        "hh4b-kl5": "bdt_score",
        "vbfhh4b": "bdt_score_vbf",
        "vbfhh4b-k2v0": "bdt_score_vbf",
    }
    bkg_keys = ["qcd", "ttbar"]

    def get_legtitle(txbb_str):
        title = r"FatJet p$_T^{(0,1)}$ > 250 GeV" + "\n"
        if "part" in txbb_str.lower():
            title += "$T_{Xbb}^{0}$ > 0.3"
        else:
            title += "$T_{Xbb}^{0}$ > 0.8"

        if "legacy" in txbb_str.lower():
            title += "\n" + "PNet Legacy"
        elif "part" in txbb_str.lower():
            title += "\n" + "GloParTv2"
        else:
            title += "\n" + "PNet 103X"

        title += "\n" + r"m$_{reg}$ > 50 GeV"
        title += "\n" + r"m$_{SD}^{0}$ > 40 GeV"

        return title

    legtitle = get_legtitle(txbb_version)

    if "bdt_score_vbf" not in events_combined["ttbar"]:
        sig_keys.remove("vbfhh4b-k2v0")

    for sig_key in sig_keys:
        rocs = postprocessing.make_rocs(
            events_combined,
            scores_keys[sig_key],
            "weight",
            sig_key,
            bkg_keys,
            jshift,
        )
        bkg_colors = {**plotting.color_by_sample, "merged": "orange"}
        fig, ax = plt.subplots(1, 1, figsize=(18, 12))
        for bg_key in [*bkg_keys, "merged"]:
            ax.plot(
                rocs[bg_key]["tpr"],
                rocs[bg_key]["fpr"],
                linewidth=2,
                color=bkg_colors[bg_key],
                label=rocs[bg_key]["label"],
            )

        ax.set_xlim([0.0, 0.6])
        ax.set_ylim([1e-5, 1e-1])
        ax.set_yscale("log")

        ax.set_title(f"{plotting.label_by_sample[sig_key]} BDT ROC Curve")
        ax.set_xlabel("Signal efficiency")
        ax.set_ylabel("Background efficiency")

        ax.xaxis.grid(True, which="major")
        ax.yaxis.grid(True, which="major")
        ax.legend(
            title=legtitle,
            bbox_to_anchor=(1.03, 1),
            loc="upper left",
        )
        fig.tight_layout()
        _jshift = f"_{jshift}" if jshift != "" else ""
        fig.savefig(plot_dir / f"{sig_key}_roc{_jshift}.png")
        fig.savefig(plot_dir / f"{sig_key}_roc{_jshift}.pdf", bbox_inches="tight")
        plt.close()

    bdt_axis = hist.axis.Regular(40, 0, 1, name="bdt", label=r"BDT")
    cat_axis = hist.axis.StrCategory([], name="cat", label="cat", growth=True)
    h_bdt = hist.Hist(bdt_axis, cat_axis)
    for sig_key in sig_keys:
        h_bdt.fill(
            events_combined[sig_key][scores_keys[sig_key]],
            sig_key,
            weight=events_combined[sig_key]["weight"],
        )

    def find_nearest(array, value):
        array = np.asarray(array)
        idx = (np.abs(array - value)).argmin()
        return idx

    th_colours = ["#9381FF", "#1f78b4", "#a6cee3", "cyan", "blue"]

    for vbf_in_sig_key in [True, False]:
        fig, ax = plt.subplots(1, 1, figsize=(18, 12))
        # add lines at BDT cuts
        plot_thresholds = [0.88, 0.98] if vbf_in_sig_key else [0.98]

        isig = 0
        for sig_key in sig_keys:
            if ("vbf" in sig_key) == vbf_in_sig_key:
                continue
            rocs = postprocessing.make_rocs(
                events_combined, scores_keys[sig_key], "weight", sig_key, bkg_keys
            )
            pths = {th: [[], []] for th in plot_thresholds}
            for th in plot_thresholds:
                idx = find_nearest(rocs["merged"]["thresholds"], th)
                pths[th][0].append(rocs["merged"]["tpr"][idx])
                pths[th][1].append(rocs["merged"]["fpr"][idx])
            for k, th in enumerate(plot_thresholds):
                if isig == 0:
                    ax.scatter(
                        *pths[th],
                        marker="o",
                        s=40,
                        label=rf"BDT > {th}",
                        color=th_colours[k],
                        zorder=100,
                    )
                else:
                    ax.scatter(
                        *pths[th],
                        marker="o",
                        s=40,
                        color=th_colours[k],
                        zorder=100,
                    )

            ax.plot(
                rocs["merged"]["tpr"],
                rocs["merged"]["fpr"],
                linewidth=2,
                color=plotting.color_by_sample[sig_key],
                label=plotting.label_by_sample[sig_key],
            )
            isig = isig + 1
        ax.set_xlim([0.0, 0.6])
        ax.set_ylim([1e-5, 1e-1])
        ax.set_yscale("log")
        if vbf_in_sig_key:
            ax.set_title("ggF BDT ROC Curve")
        else:
            ax.set_title("VBF BDT ROC Curve")
        ax.set_xlabel("Signal efficiency")
        ax.set_ylabel("Background efficiency")
        ax.xaxis.grid(True, which="major")
        ax.yaxis.grid(True, which="major")

        ax.legend(
            title=legtitle,
            bbox_to_anchor=(1.03, 1),
            loc="upper left",
        )
        fig.tight_layout()
        if vbf_in_sig_key:
            fig.savefig(plot_dir / f"GGF_hh4b_allroc{_jshift}.png", bbox_inches="tight")
            fig.savefig(plot_dir / f"GGF_hh4b_allroc{_jshift}.pdf", bbox_inches="tight")
        else:
            fig.savefig(plot_dir / f"VBF_hh4b_allroc{_jshift}.png", bbox_inches="tight")
            fig.savefig(plot_dir / f"VBF_hh4b_allroc{_jshift}.pdf", bbox_inches="tight")
        plt.close()

        # plot scores too
        fig, ax = plt.subplots(1, 1, figsize=(18, 12))
        for sig_key in sig_keys:
            if ("vbf" in sig_key) == vbf_in_sig_key:
                continue
            hep.histplot(
                h_bdt[{"cat": sig_key}],
                ax=ax,
                label=plotting.label_by_sample[sig_key],
                color=plotting.color_by_sample[sig_key],
                histtype="step",
                linewidth=1.5,
                density=True,
                flow="none",
            )
        ax.legend()
        fig.tight_layout()
        if vbf_in_sig_key:
            fig.savefig(plot_dir / f"GGF_hh4b_allbdt{_jshift}.png", bbox_inches="tight")
            fig.savefig(plot_dir / f"GGF_hh4b_allbdt{_jshift}.pdf", bbox_inches="tight")
        else:
            fig.savefig(plot_dir / f"VBF_hh4b_allbdt{_jshift}.png", bbox_inches="tight")
            fig.savefig(plot_dir / f"VBF_hh4b_allbdt{_jshift}.pdf", bbox_inches="tight")
        plt.close()


def calculate_trigger_weights(
    events_dict: pd.DataFrame,
    key: str,
    year: str,
    txbb: str,
    trigger_region: str,
    n_events: int,
) -> tuple[np.ndarray, np.ndarray, np.ndarray]:
    # calculates triggerWeight
    trigger_weight = np.ones(n_events)
    trigger_weight_up = np.ones(n_events)
    trigger_weight_dn = np.ones(n_events)
    if key != "data":
        trigger_weight, _, total, total_err = corrections.trigger_SF(
            year, events_dict, txbb_strings[txbb], trigger_region
        )
        trigger_weight_up = trigger_weight * (1 + total_err / total)
        trigger_weight_dn = trigger_weight * (1 - total_err / total)

    return trigger_weight, trigger_weight_up, trigger_weight_dn


def calculate_txbb_weights(
    bdt_events: pd.DataFrame,
    key: str,
    txbb_sf: dict,
    TXbb_wps,  # TODO: fill in datatype (dict?)
    TXbb_pt_corr_bins,  # TODO: fill in datatype (dict?)
    n_events: int,
):
    txbb_sf_weight = np.ones(n_events)
    all_txbb_bins = ak.Array([TXbb_wps[wp] for wp in TXbb_wps])
    all_pt_bins = ak.Array([TXbb_pt_corr_bins[wp] for wp in TXbb_pt_corr_bins])
    txbb_range = [ak.min(all_txbb_bins), ak.max(all_txbb_bins)]
    pt_range = [ak.min(all_pt_bins), ak.max(all_pt_bins)]
    for ijet in get_jets_for_txbb_sf(key):
        txbb_sf_weight *= corrections.restrict_SF(
            txbb_sf["nominal"],
            bdt_events[f"H{ijet}TXbb"].to_numpy(),
            bdt_events[f"H{ijet}Pt"].to_numpy(),
            txbb_range,
            pt_range,
        )
    return txbb_sf_weight


def load_process_run3_samples(
    args, year, bdt_training_keys, control_plots, plot_dir, mass_window, rerun_inference=False
):
<<<<<<< HEAD
=======
    plot_dir = Path(plot_dir)
>>>>>>> 60d97ce7
    # define BDT model
    if rerun_inference:
        bdt_model = xgb.XGBClassifier()
        bdt_model.load_model(
            fname=f"{HH4B_DIR}/src/HH4b/boosted/bdt_trainings_run3/{args.bdt_model}/trained_bdt.model"
        )

    # load tt corrections
    tt_ptjj_sf = corrections._load_ttbar_sfs(year, "PTJJ", args.txbb)
    tt_xbb_sf = corrections._load_ttbar_sfs(year, "Xbb", args.txbb)
    tt_tau32_sf = corrections._load_ttbar_sfs(year, "Tau3OverTau2", args.txbb)
    tt_ggfbdtshape_sf = corrections._load_ttbar_bdtshape_sfs(
        "cat5",
        (
            args.bdt_model
            if args.bdt_model in ttbarsfs_decorr_ggfbdt_bins
            else "25Feb5_v13_glopartv2_rawmass"
        ),
        "bdt_score",
    )
    tt_vbfbdtshape_sf = corrections._load_ttbar_bdtshape_sfs(
        "cat5",
        (
            args.bdt_model
            if args.bdt_model in ttbarsfs_decorr_vbfbdt_bins
            else "25Feb5_v13_glopartv2_rawmass"
        ),
        "bdt_score_vbf",
    )

    # get dictionary bins from keys
    # add defaults so that these do not fail
    ttsf_xbb_bins = ttbarsfs_decorr_txbb_bins.get(
        args.txbb, ttbarsfs_decorr_txbb_bins["glopart-v2"]
    )
    ttsf_ggfbdtshape_bins = ttbarsfs_decorr_ggfbdt_bins.get(
        args.bdt_model, ttbarsfs_decorr_ggfbdt_bins["25Feb5_v13_glopartv2_rawmass"]
    )
    if args.correct_vbf_bdt_shape:
        ttsf_vbfbdtshape_bins = ttbarsfs_decorr_vbfbdt_bins.get(
            args.bdt_model, ttbarsfs_decorr_vbfbdt_bins["25Feb5_v13_glopartv2_rawmass"]
        )
    TXbb_pt_corr_bins = txbbsfs_decorr_pt_bins.get(args.txbb, txbbsfs_decorr_pt_bins["glopart-v2"])
    TXbb_wps = txbbsfs_decorr_txbb_wps.get(args.txbb, txbbsfs_decorr_txbb_wps["glopart-v2"])

    # load TXbb SFs
    if args.dummy_txbb_sfs or args.txbb not in ["pnet-legacy", "glopart-v2"]:
        txbb_sf = corrections._load_dummy_txbb_sfs(
            TXbb_wps,
            TXbb_pt_corr_bins,
            sf=1.0,
            sf_unc=0.15,
        )
    elif args.txbb == "pnet-legacy":
        txbb_sf = corrections._load_txbb_sfs(
            year,
            "sf_txbbv11_Jul3_freezeSFs_combinedWPs",
            TXbb_wps,
            TXbb_pt_corr_bins,
            args.txbb,
        )
    elif args.txbb == "glopart-v2":
        txbb_sf = corrections._load_txbb_sfs(
            year,
            "sf_glopart-v2_zbb",
            TXbb_wps,
            TXbb_pt_corr_bins,
            args.txbb,
        )

    # get function
    make_bdt_dataframe = importlib.import_module(
        f".{args.bdt_config}", package="HH4b.boosted.bdt_trainings_run3"
    )

    # define cutflows
    samples_year = list(samples_run3[year].keys())
    if not control_plots and not args.bdt_roc:
        samples_year.remove("qcd")
    cutflow = pd.DataFrame(index=samples_year)
    cutflow_dict = {}

    # region in which QCD trigger weights were extracted
    trigger_region = "QCD"

    events_dict_postprocess = {}
    columns_by_key = {}
    # if year == "2024":
    #    samples_year.remove("qcd")
    for key in samples_year:
        logger.info(f"Load samples {key}")

        samples_to_process = {year: {key: samples_run3[year][key]}}

        events_dict = load_run3_samples(
            f"{args.data_dir}/{args.tag}",
            year,
            samples_to_process,
            reorder_txbb=True,
            load_systematics=True,
            txbb_version=args.txbb,
            scale_and_smear=args.scale_smear,
            mass_str=mreg_strings[args.txbb],
            bdt_version=args.bdt_model,
        )[key]

        # inference and assign score
        jshifts = [""]
        if key in hh_vars.syst_keys:
            jshifts += hh_vars.jec_shifts
        if key in hh_vars.jmsr_keys:
            jshifts += hh_vars.jmsr_shifts
        logger.info(f"JEC shifts {jshifts}")

        logger.info("Add BDT scores")
        bdt_events = {}
        for jshift in jshifts:
            _jshift = f"_{jshift}" if jshift != "" else ""
            bdt_events[jshift] = make_bdt_dataframe.bdt_dataframe(
                events_dict, get_var_mapping(jshift)
            )
            if rerun_inference:
                print("Re-run inference")
                preds = bdt_model.predict_proba(bdt_events[jshift])
                add_bdt_scores(
                    bdt_events[jshift],
                    preds,
                    jshift,
                    weight_ttbar=args.weight_ttbar_bdt,
                    bdt_disc=args.bdt_disc,
                )
            else:
                # assert bdt_disc is true
                if not args.bdt_disc:
                    raise ValueError("only BDT discriminant available from skimmer")
                bdt_events[jshift][f"bdt_score{_jshift}"] = events_dict[f"bdt_score{_jshift}"]
                bdt_events[jshift][f"bdt_score_vbf{_jshift}"] = events_dict[
                    f"bdt_score_vbf{_jshift}"
                ]

            # redefine VBF variables
            key_map = get_var_mapping(jshift)
            vbf1_pt = events_dict[(key_map("VBFJetPt"), 0)]
            vbf2_pt = events_dict[(key_map("VBFJetPt"), 1)]
            mask_negative_vbf = (vbf1_pt < 0) | (vbf2_pt < 0)
            bdt_events[jshift].loc[mask_negative_vbf, key_map("VBFjjMass")] = -1
            bdt_events[jshift].loc[mask_negative_vbf, key_map("VBFjjDeltaEta")] = -1

            # redefine AK4Away variables
            ak4away1_pt = events_dict[(key_map("AK4JetAwayPt"), 0)]
            ak4away2_pt = events_dict[(key_map("AK4JetAwayPt"), 1)]
            mask_negative_ak4away1 = ak4away1_pt < 0
            mask_negative_ak4away2 = ak4away2_pt < 0
            bdt_events[jshift].loc[mask_negative_ak4away1, key_map("H1AK4JetAway1dR")] = -1
            bdt_events[jshift].loc[mask_negative_ak4away1, key_map("H1AK4JetAway1mass")] = -1
            bdt_events[jshift].loc[mask_negative_ak4away2, key_map("H2AK4JetAway2dR")] = -1
            bdt_events[jshift].loc[mask_negative_ak4away2, key_map("H2AK4JetAway2mass")] = -1

        bdt_events = pd.concat([bdt_events[jshift] for jshift in jshifts], axis=1)

        # remove duplicates
        bdt_events = bdt_events.loc[:, ~bdt_events.columns.duplicated()].copy()

        # add more variables for control plots
        # using dictionary batching to avoid repeated memory allocation with pd.DataFrame
        more_vars = {
            "H1Pt": events_dict["bbFatJetPt"][0],
            "H2Pt": events_dict["bbFatJetPt"][1],
            "H1Msd": events_dict["bbFatJetMsd"][0],
            "H2Msd": events_dict["bbFatJetMsd"][1],
            "H1TXbb": events_dict[txbb_strings[args.txbb]][0],
            "H1DiscTXbb": discretize_var(
                events_dict[txbb_strings[args.txbb]][0], bins=[0, 0.8, 0.9, 0.94, 0.97, 0.99, 1]
            ),
            "H2TXbb": events_dict[txbb_strings[args.txbb]][1],
            "H2DiscTXbb": discretize_var(
                events_dict[txbb_strings[args.txbb]][1], bins=[0, 0.8, 0.9, 0.94, 0.97, 0.99, 1]
            ),
            "H1PNetMass": events_dict[mreg_strings[args.txbb]][0],
            "H2PNetMass": events_dict[mreg_strings[args.txbb]][1],
        }
        if key in hh_vars.jmsr_keys:
            more_vars.update(
                {
                    f"H1PNetMass_{jshift}": events_dict[f"{mreg_strings[args.txbb]}_{jshift}"][jet]
                    for jshift in hh_vars.jmsr_shifts
                    for jet in [0, 1]
                }
            )

        # add HLTs
        more_vars.update(
            {
                "hlt": np.any(
                    np.array(
                        [
                            events_dict[trigger].to_numpy()[:, 0]
                            for trigger in postprocessing.HLTs[year]
                            if trigger in events_dict
                        ]
                    ),
                    axis=0,
                )
            }
        )

        # finalWeight: includes genWeight, puWeight
        more_vars.update({"weight": events_dict["finalWeight"].to_numpy()})
        # scale, pdf weights
        if key in hh_vars.sig_keys + ["ttbar"]:
            more_vars.update(
                {f"scale_weights_{i}": events_dict["scale_weights"][i].to_numpy() for i in range(6)}
            )
        n_pdf_weights = 0
        if key in hh_vars.sig_keys:
            n_pdf_weights = events_dict["pdf_weights"].shape[1]
            more_vars.update(
                {
                    f"pdf_weights_{i}": events_dict["pdf_weights"][i].to_numpy()
                    for i in range(n_pdf_weights)
                }
            )
        pileup_ps_weights = [
            "weight_pileupUp",
            "weight_pileupDown",
            "weight_ISRPartonShowerUp",
            "weight_ISRPartonShowerDown",
            "weight_FSRPartonShowerUp",
            "weight_FSRPartonShowerDown",
        ]
        if key != "data":
            more_vars.update(
                {w: events_dict[w].squeeze() for w in pileup_ps_weights if w in events_dict}
            )

        # add event, run, lumi
        more_vars.update(
            {
                "run": events_dict["run"].squeeze(),
                "event": events_dict["event"].squeeze(),
                "luminosityBlock": events_dict["luminosityBlock"].squeeze(),
            }
        )

        nevents = len(bdt_events["H1Pt"])

        # triggerWeights
        trigger_weight, trigger_weight_up, trigger_weight_dn = calculate_trigger_weights(
            events_dict, key, year, args.txbb, trigger_region, nevents
        )

        # creating new dataframe with all variables
        # repeatedly allocating new memory for pd.DataFrame is expensive
        # best to use a dict instead
        temp_df = pd.DataFrame(more_vars, index=bdt_events.index)
        bdt_events = pd.concat([bdt_events, temp_df], axis=1)
        # TODO: code below removes duplicates, why are H1Pt and H2Pt duplicated?
        bdt_events = bdt_events.loc[:, ~bdt_events.columns.duplicated(keep="first")]

        # TXbbWeight
        txbb_sf_weight = calculate_txbb_weights(
            bdt_events, key, txbb_sf, TXbb_wps, TXbb_pt_corr_bins, nevents
        )

        # remove training events if asked
        if (
            args.training_years is not None
            and year in args.training_years
            and key in bdt_training_keys
        ):
            bdt_events["event"] = events_dict["event"][0]
            inferences_dir = Path(
                f"../boosted/bdt_trainings_run3/{args.bdt_model}/inferences/{year}"
            )

            evt_list = np.load(inferences_dir / f"evt_{key}.npy")
            events_to_keep = bdt_events["event"].isin(evt_list)
            fraction = np.sum(events_to_keep.to_numpy() == 1) / bdt_events["event"].shape[0]
            logger.info(f"Keep {fraction}% of {key} for year {year}")
            bdt_events = bdt_events[events_to_keep]
            bdt_events["weight"] *= 1 / fraction  # divide by BDT test / train ratio

        cutflow_dict[key] = OrderedDict([("Skimmer Preselection", np.sum(bdt_events["weight"]))])

        # tt corrections
        ttbar_weight = np.ones(nevents)
        if args.vbf:
            mask_vbf = (bdt_events["bdt_score_vbf"] > args.vbf_bdt_wp) & (
                bdt_events["H2TXbb"] > args.vbf_txbb_wp
            )
            if not args.vbf_priority:
                mask_bin1 = (bdt_events["H2TXbb"] > args.txbb_wps[0]) & (
                    bdt_events["bdt_score"] > args.bdt_wps[0]
                )
                # prioritize bin 1 i.e. veto events in VBF region that pass the bin 1 selection
                mask_vbf = mask_vbf & ~(mask_bin1)
        else:
            # if no VBF region, set all events to "fail VBF"
            mask_vbf = np.zeros(len(bdt_events), dtype=bool)

        if key == "ttbar":
            ptjjsf, _, _ = corrections.ttbar_SF(tt_ptjj_sf, bdt_events, "HHPt")
            tau32j1sf, tau32j1sf_up, tau32j1sf_dn = corrections.ttbar_SF(
                tt_tau32_sf, bdt_events, "H1T32"
            )
            tau32j2sf, tau32j2sf_up, tau32j2sf_dn = corrections.ttbar_SF(
                tt_tau32_sf, bdt_events, "H2T32"
            )
            tau32sf = tau32j1sf * tau32j2sf
            tau32sf_up = tau32j1sf_up * tau32j2sf_up
            tau32sf_dn = tau32j1sf_dn * tau32j2sf_dn

            # inclusive xbb correction
            tempw1, _, _ = corrections.ttbar_SF(tt_xbb_sf, bdt_events, "H1TXbb")
            tempw2, _, _ = corrections.ttbar_SF(tt_xbb_sf, bdt_events, "H2TXbb")
            txbbsf = tempw1 * tempw2

            # inclusive bdt shape correction
            ggfbdtsf, _, _ = corrections.ttbar_SF(tt_ggfbdtshape_sf, bdt_events, "bdt_score")
            bdtsf = ggfbdtsf
            # use bdt_vbf correction for vbf category if it exists
            if args.correct_vbf_bdt_shape:
                vbfbdtsf, _, _ = corrections.ttbar_SF(
                    tt_vbfbdtshape_sf, bdt_events, "bdt_score_vbf"
                )
                bdtsf[mask_vbf] = vbfbdtsf[mask_vbf]

            # total ttbar correction
            ttbar_weight = ptjjsf * tau32sf * txbbsf * bdtsf

        # save corrected weights
        weights_to_correct = (
            ["weight"]
            + [f"scale_weights_{i}" for i in range(6)]
            + [f"pdf_weights_{i}" for i in range(n_pdf_weights)]
            + pileup_ps_weights
        )
        for w in weights_to_correct:
            if w in bdt_events:
                bdt_events[w] *= trigger_weight * ttbar_weight * txbb_sf_weight

        # using dictionary batching to avoid repeated memory allocation with pd.DataFrame
        variation_vars = {}
        # uncorrelated signal xbb up/dn variations in bins
        for wp in TXbb_wps:
            for j in range(len(TXbb_pt_corr_bins[wp]) - 1):
                nominal = np.ones(nevents)
                stat_up = np.ones(nevents)
                stat_dn = np.ones(nevents)
                for ijet in get_jets_for_txbb_sf(key):
                    nominal *= corrections.restrict_SF(
                        txbb_sf["nominal"],
                        bdt_events[f"H{ijet}TXbb"].to_numpy(),
                        bdt_events[f"H{ijet}Pt"].to_numpy(),
                        TXbb_wps[wp],
                        TXbb_pt_corr_bins[wp][j : j + 2],
                    )
                    stat_up *= corrections.restrict_SF(
                        txbb_sf["stat_up"],
                        bdt_events[f"H{ijet}TXbb"].to_numpy(),
                        bdt_events[f"H{ijet}Pt"].to_numpy(),
                        TXbb_wps[wp],
                        TXbb_pt_corr_bins[wp][j : j + 2],
                    )
                    stat_dn *= corrections.restrict_SF(
                        txbb_sf["stat_dn"],
                        bdt_events[f"H{ijet}TXbb"].to_numpy(),
                        bdt_events[f"H{ijet}Pt"].to_numpy(),
                        TXbb_wps[wp],
                        TXbb_pt_corr_bins[wp][j : j + 2],
                    )
                variation_vars.update(
                    {
                        f"weight_TXbbSF_uncorrelated_{wp}_pT_bin_{TXbb_pt_corr_bins[wp][j]}_{TXbb_pt_corr_bins[wp][j+1]}Up": (
                            bdt_events["weight"] * stat_up / nominal
                        ),
                        f"weight_TXbbSF_uncorrelated_{wp}_pT_bin_{TXbb_pt_corr_bins[wp][j]}_{TXbb_pt_corr_bins[wp][j+1]}Down": (
                            bdt_events["weight"] * stat_dn / nominal
                        ),
                    }
                )

        if key == "ttbar":
            # ttbar xbb up/dn variations in bins'
            for i in range(len(ttsf_xbb_bins) - 1):
                tempw1, tempw1_up, tempw1_dn = corrections.ttbar_SF(
                    tt_xbb_sf, bdt_events, "H1TXbb", ttsf_xbb_bins[i : i + 2]
                )
                tempw2, tempw2_up, tempw2_dn = corrections.ttbar_SF(
                    tt_xbb_sf, bdt_events, "H2TXbb", ttsf_xbb_bins[i : i + 2]
                )
                variation_vars.update(
                    {
                        f"weight_ttbarSF_Xbb_bin_{ttsf_xbb_bins[i]}_{ttsf_xbb_bins[i+1]}Up": (
                            bdt_events["weight"] * tempw1_up * tempw2_up / (tempw1 * tempw2)
                        ),
                        f"weight_ttbarSF_Xbb_bin_{ttsf_xbb_bins[i]}_{ttsf_xbb_bins[i+1]}Down": (
                            bdt_events["weight"] * tempw1_dn * tempw2_dn / (tempw1 * tempw2)
                        ),
                    }
                )

            # bdt up/dn variations in bins
            for i in range(len(ttsf_ggfbdtshape_bins) - 1):
                ggfbdtsf, ggfbdtsf_up, ggfbdtsf_dn = corrections.ttbar_SF(
                    tt_ggfbdtshape_sf,
                    bdt_events,
                    "bdt_score",
                    ttsf_ggfbdtshape_bins[i : i + 2],
                )
                if args.correct_vbf_bdt_shape:
                    # only use ggf correction/uncertainty outside of vbf category
                    ggfbdtsf[mask_vbf] = np.ones(np.sum(mask_vbf))
                    ggfbdtsf_up[mask_vbf] = np.ones(np.sum(mask_vbf))
                    ggfbdtsf_dn[mask_vbf] = np.ones(np.sum(mask_vbf))
                    variation_vars.update(
                        {
                            f"weight_ttbarSF_ggF_BDT_bin_{ttsf_ggfbdtshape_bins[i]}_{ttsf_ggfbdtshape_bins[i+1]}Up": (
                                bdt_events["weight"] * ggfbdtsf_up / ggfbdtsf
                            ),
                            f"weight_ttbarSF_ggF_BDT_bin_{ttsf_ggfbdtshape_bins[i]}_{ttsf_ggfbdtshape_bins[i+1]}Down": (
                                bdt_events["weight"] * ggfbdtsf_dn / ggfbdtsf
                            ),
                        }
                    )
            if args.correct_vbf_bdt_shape:
                for i in range(len(ttsf_vbfbdtshape_bins) - 1):
                    vbfbdtsf, vbfbdtsf_up, vbfbdtsf_dn = corrections.ttbar_SF(
                        tt_vbfbdtshape_sf,
                        bdt_events,
                        "bdt_score_vbf",
                        ttsf_vbfbdtshape_bins[i : i + 2],
                    )
                    # only use vbf correction/uncertainty inside of vbf category
                    vbfbdtsf[~mask_vbf] = np.ones(np.sum(~mask_vbf))
                    vbfbdtsf_up[~mask_vbf] = np.ones(np.sum(~mask_vbf))
                    vbfbdtsf_dn[~mask_vbf] = np.ones(np.sum(~mask_vbf))
                    variation_vars.update(
                        {
                            f"weight_ttbarSF_VBF_BDT_bin_{ttsf_vbfbdtshape_bins[i]}_{ttsf_vbfbdtshape_bins[i+1]}Up": (
                                bdt_events["weight"] * vbfbdtsf_up / vbfbdtsf
                            ),
                            f"weight_ttbarSF_VBF_BDT_bin_{ttsf_vbfbdtshape_bins[i]}_{ttsf_vbfbdtshape_bins[i+1]}Down": (
                                bdt_events["weight"] * vbfbdtsf_dn / vbfbdtsf
                            ),
                        }
                    )

        if key != "data":
            variation_vars.update(
                {
                    "weight_triggerUp": bdt_events["weight"] * trigger_weight_up / trigger_weight,
                    "weight_triggerDown": bdt_events["weight"] * trigger_weight_dn / trigger_weight,
                }
            )

        if key == "ttbar":
            variation_vars.update(
                {
                    "weight_ttbarSF_pTjjUp": bdt_events["weight"] * ptjjsf,
                    "weight_ttbarSF_pTjjDown": bdt_events["weight"] / ptjjsf,
                    "weight_ttbarSF_tau32Up": bdt_events["weight"] * tau32sf_up / tau32sf,
                    "weight_ttbarSF_tau32Down": bdt_events["weight"] * tau32sf_dn / tau32sf,
                }
            )
        temp_df = pd.DataFrame(variation_vars, index=bdt_events.index)
        bdt_events = pd.concat([bdt_events, temp_df], axis=1)
        bdt_events = bdt_events.reset_index(drop=True)

        # HLT selection
        mask_hlt = bdt_events["hlt"] == 1
        bdt_events = bdt_events[mask_hlt]
        cutflow_dict[key]["HLT"] = np.sum(bdt_events["weight"].to_numpy())

        if args.txbb == "pnet-legacy":
            txbb_presel = 0.8
        elif args.txbb in ["glopart-v2", "pnet-v12"]:
            txbb_presel = 0.3

        for jshift in jshifts:
            logger.info(f"Inference and selection for jshift {jshift}")
            h1pt = check_get_jec_var("H1Pt", jshift)
            h2pt = check_get_jec_var("H2Pt", jshift)
            h1msd = check_get_jec_var("H1Msd", jshift)
            h1mass = check_get_jec_var(args.mass.replace("H2", "H1"), jshift)
            h2mass = check_get_jec_var(args.mass, jshift)
            category = check_get_jec_var("Category", jshift)
            bdt_score = check_get_jec_var("bdt_score", jshift)

            # TODO: code below removes duplicates, why are H1Pt and H2Pt duplicated?
            bdt_events = bdt_events.loc[:, ~bdt_events.columns.duplicated(keep="first")]
            mask_presel = (
                (bdt_events[h1msd] >= 40)  # FIXME: replace by jet matched to trigger object
                & (bdt_events[h1pt] >= args.pt_first)
                & (bdt_events[h2pt] >= args.pt_second)
                & (bdt_events["H1TXbb"] >= txbb_presel)
                & (bdt_events[h2mass] >= 60)
                & (bdt_events[h2mass] <= 220)
                & (bdt_events[h1mass] >= 60)
                & (bdt_events[h1mass] <= 220)
            )
            bdt_events = bdt_events[mask_presel]

            ###### FINISH pre-selection
            mass_str = f"[{mass_window[0]}-{mass_window[1]}]"
            mask_mass = (bdt_events[h2mass] >= mass_window[0]) & (
                bdt_events[h2mass] <= mass_window[1]
            )

            # define category
            bdt_events[category] = 5  # all events

            mask_fail = (bdt_events["H2TXbb"] < args.txbb_wps[1]) & (
                bdt_events[bdt_score] > args.bdt_wps[2]
            )
            bdt_events.loc[mask_fail, category] = 4

            if args.vbf:
                bdt_score_vbf = check_get_jec_var("bdt_score_vbf", jshift)
                mask_vbf = (bdt_events[bdt_score_vbf] > args.vbf_bdt_wp) & (
                    bdt_events["H2TXbb"] > args.vbf_txbb_wp
                )
            else:
                # if no VBF region, set all events to "fail VBF"
                mask_vbf = np.zeros(len(bdt_events), dtype=bool)

            mask_bin1 = (bdt_events["H2TXbb"] > args.txbb_wps[0]) & (
                bdt_events[bdt_score] > args.bdt_wps[0]
            )

            if args.vbf_priority:
                # prioritize VBF region i.e. veto events in bin1 that pass the VBF selection
                mask_bin1 = mask_bin1 & ~(mask_vbf)
            else:
                # prioritize bin 1 i.e. veto events in VBF region that pass the bin 1 selection
                mask_vbf = mask_vbf & ~(mask_bin1)

            bdt_events.loc[mask_vbf, category] = 0

            bdt_events.loc[mask_bin1, category] = 1

            mask_corner = (bdt_events["H2TXbb"] < args.txbb_wps[0]) & (
                bdt_events[bdt_score] < args.bdt_wps[0]
            )
            mask_bin2 = (
                (bdt_events["H2TXbb"] > args.txbb_wps[1])
                & (bdt_events[bdt_score] > args.bdt_wps[1])
                & ~(mask_bin1)
                & ~(mask_corner)
                & ~(mask_vbf)
            )
            bdt_events.loc[mask_bin2, category] = 2

            mask_bin3 = (
                (bdt_events["H2TXbb"] > args.txbb_wps[1])
                & (bdt_events[bdt_score] > args.bdt_wps[2])
                & ~(mask_bin1)
                & ~(mask_bin2)
                & ~(mask_vbf)
            )
            bdt_events.loc[mask_bin3, category] = 3

        # save cutflows for nominal variables
        cutflow_dict[key][f"H1Msd > 40 & H2Pt > {args.pt_second} & H1Pt > {args.pt_first}"] = (
            np.sum(bdt_events["weight"].to_numpy())
        )

        cutflow_dict[key]["BDT > min"] = np.sum(
            bdt_events["weight"][bdt_events["bdt_score"] > args.bdt_wps[2]].to_numpy()
        )

        cutflow_dict[key][f"Bin VBF {mass_str}"] = np.sum(
            bdt_events["weight"][mask_vbf & mask_mass].to_numpy()
        )
        cutflow_dict[key]["Bin VBF"] = np.sum(bdt_events["weight"][mask_vbf].to_numpy())
        cutflow_dict[key][f"Bin VBF {mass_str}"] = np.sum(
            bdt_events["weight"][mask_vbf & mask_mass].to_numpy()
        )

        cutflow_dict[key]["Bin 1"] = np.sum(bdt_events["weight"][mask_bin1].to_numpy())
        cutflow_dict[key][f"Bin 1 {mass_str}"] = np.sum(
            bdt_events["weight"][mask_bin1 & mask_mass].to_numpy()
        )

        cutflow_dict[key]["VBF & Bin 1 overlap"] = np.sum(
            bdt_events["weight"][
                (bdt_events["H2TXbb"] > args.txbb_wps[0])
                & (bdt_events["bdt_score"] > args.bdt_wps[0])
                & mask_vbf
            ].to_numpy()
        )

        cutflow_dict[key]["Bin 2"] = np.sum(bdt_events["weight"][mask_bin2].to_numpy())
        cutflow_dict[key][f"Bin 2 {mass_str}"] = np.sum(
            bdt_events["weight"][mask_bin2 & mask_mass].to_numpy()
        )

        cutflow_dict[key]["Bin 3"] = np.sum(bdt_events["weight"][mask_bin3].to_numpy())
        cutflow_dict[key][f"Bin 3 {mass_str}"] = np.sum(
            bdt_events["weight"][mask_bin3 & mask_mass].to_numpy()
        )

        # save year as column
        bdt_events["year"] = year

        # keep some (or all) columns
        columns = [
            "Category",
            "H2Msd",
            "bdt_score",
            "H2TXbb",
            "H2PNetMass",
            "weight",
            "event",
            "run",
            "luminosityBlock",
            "year",
        ]
        for jshift in jshifts:
            columns += [
                check_get_jec_var("Category", jshift),
                check_get_jec_var("bdt_score", jshift),
                check_get_jec_var("H2Msd", jshift),
                check_get_jec_var("H2PNetMass", jshift),
            ]
        if "bdt_score_vbf" in bdt_events:
            columns += [check_get_jec_var("bdt_score_vbf", jshift) for jshift in jshifts]
        if key in hh_vars.sig_keys + ["ttbar"]:
            for i in range(6):
                columns += [f"scale_weights_{i}"]
        if key == "ttbar":
            columns += [column for column in bdt_events.columns if "weight_ttbarSF" in column]
        if key in hh_vars.sig_keys + [
            "vhtobb",
            "zz",
            "novhhtobb",
            "tthtobb",
            "vjets",
            "nozzdiboson",
        ]:
            columns += [column for column in bdt_events.columns if "weight_TXbbSF" in column]
        if key in hh_vars.sig_keys:
            for i in range(n_pdf_weights):
                columns += [f"pdf_weights_{i}"]
        if key != "data":
            columns += ["weight_triggerUp", "weight_triggerDown"] + pileup_ps_weights
        columns = list(set(columns))

        if control_plots:
            bdt_events = bdt_events.rename(
                columns={
                    "H1T32": "H1T32top",
                    "H2T32": "H2T32top",
                    "H1Pt/H2Pt": "H1Pt_H2Pt",
                    "H1AK4JetAway1dR": "H1dRAK4r",
                    "H2AK4JetAway2dR": "H2dRAK4r",
                    "H1AK4JetAway1mass": "H1AK4mass",
                    "H2AK4JetAway2mass": "H2AK4mass",
                },
            )
            events_dict_postprocess[key] = bdt_events
            columns_by_key[key] = columns
        else:
            events_dict_postprocess[key] = bdt_events[columns]

        # blind!!
        if key == "data":
            # get sideband estimate instead
            logger.info(f"Data cutflow in {mass_str} is taken from sideband estimate!")
            cutflow_dict[key][f"Bin VBF {mass_str}"] = get_nevents_data(
                bdt_events, mask_vbf, args.mass, mass_window
            )
            cutflow_dict[key][f"Bin 1 {mass_str}"] = get_nevents_data(
                bdt_events, mask_bin1, args.mass, mass_window
            )
            cutflow_dict[key][f"Bin 2 {mass_str}"] = get_nevents_data(
                bdt_events, mask_bin2, args.mass, mass_window
            )
            cutflow_dict[key][f"Bin 3 {mass_str}"] = get_nevents_data(
                bdt_events, mask_bin3, args.mass, mass_window
            )
    # end of loop over samples
    """
    if control_plots:
        make_control_plots(events_dict_postprocess, plot_dir, year, args.txbb)
        for key in events_dict_postprocess:
            events_dict_postprocess[key] = events_dict_postprocess[key][columns_by_key[key]]
    """

    """
    if "hh4b" in cutflow_dict:
        for cut in cutflow_dict["hh4b"]:
            cutflow[cut] = [
                cutflow_dict[key][cut].round(4) if cut in cutflow_dict[key] else -1.0
                for key in events_dict_postprocess
            ]

    logger.info(f"\nCutflow {cutflow}")
    """
    return events_dict_postprocess, cutflow


def get_nevents_data(events, cut, mass, mass_window):
    mw_size = mass_window[1] - mass_window[0]

    # get yield in left sideband
    cut_mass_0 = (events[mass] < mass_window[0]) & (events[mass] > (mass_window[0] - mw_size / 2))

    # get yield in right sideband
    cut_mass_1 = (events[mass] < mass_window[1] + mw_size / 2) & (events[mass] > mass_window[1])

    return np.sum((cut_mass_0 | cut_mass_1) & cut)


def get_nevents_signal(events, cut, mass, mass_window):
    cut_mass = (events[mass] >= mass_window[0]) & (events[mass] <= mass_window[1])

    # get yield in Higgs mass window
    return np.sum(events["weight"][cut & cut_mass])


def get_nevents_nosignal(events, cut, mass, mass_window):
    cut_mass = ((events[mass] >= 60) & (events[mass] <= mass_window[0])) | (
        (events[mass] >= mass_window[1]) & (events[mass] <= 220)
    )

    # get yield NOT in Higgs mass window
    return np.sum(events["weight"][cut & cut_mass])


def scan_fom(
    method: str,
    events_combined: pd.DataFrame,
    get_cut: Callable,
    get_anti_cut: Callable,
    xbb_cuts: np.ArrayLike,
    bdt_cuts: np.ArrayLike,
    mass_window: list[float],
    plot_dir: str,
    plot_name: str,
    bg_keys: list[str],
    sig_keys: list[str],
    fom: str = "2sqrt(b)/s",
    mass: str = "H2Msd",
):
    """Generic FoM scan for given region, defined in the ``get_cut`` function."""
    h_sb = hist.Hist(
        hist.axis.Variable(list(bdt_cuts) + [1.0], name="bdt_cut"),
        hist.axis.Variable(list(xbb_cuts) + [1.0], name="xbb_cut"),
    )

    h_b = hist.Hist(
        hist.axis.Variable(list(bdt_cuts) + [1.0], name="bdt_cut"),
        hist.axis.Variable(list(xbb_cuts) + [1.0], name="xbb_cut"),
    )

    h_b_unc = hist.Hist(
        hist.axis.Variable(list(bdt_cuts) + [1.0], name="bdt_cut"),
        hist.axis.Variable(list(xbb_cuts) + [1.0], name="xbb_cut"),
    )

    h_sideband = hist.Hist(
        hist.axis.Variable(list(bdt_cuts) + [1.0], name="bdt_cut"),
        hist.axis.Variable(list(xbb_cuts) + [1.0], name="xbb_cut"),
    )

    print(f"Scanning {fom} with {method}")
    all_s = []
    all_b = []
    all_b_unc = []
    all_sideband_events = []
    all_xbb_cuts = []
    all_bdt_cuts = []
    all_fom = []
    for xbb_cut in xbb_cuts:
        for bdt_cut in bdt_cuts:
            if method == "abcd":
                nevents_sig, nevents_bkg, _ = abcd(
                    events_combined,
                    get_cut,
                    get_anti_cut,
                    xbb_cut,
                    bdt_cut,
                    mass,
                    mass_window,
                    bg_keys,
                    sig_keys,
                )
            else:
                nevents_sig, nevents_bkg, _ = sideband(
                    events_combined, get_cut, xbb_cut, bdt_cut, mass, mass_window, sig_keys
                )

            # number of events in data in sideband
            cut = get_cut(events_combined["data"], xbb_cut, bdt_cut)
            nevents_sideband = get_nevents_nosignal(events_combined["data"], cut, mass, mass_window)

            if fom == "s/sqrt(s+b)":
                figure_of_merit = nevents_sig / np.sqrt(nevents_sig + nevents_bkg)
            elif fom == "2sqrt(b)/s":
                figure_of_merit = 2 * np.sqrt(nevents_bkg) / nevents_sig
            else:
                raise ValueError("Invalid FOM")

            # if nevents_sig > 0.5 and nevents_bkg >= 2 and nevents_sideband >= 12:
            # save all cuts for finetuning constraint after
            h_sb.fill(bdt_cut, xbb_cut, weight=figure_of_merit)
            h_b.fill(bdt_cut, xbb_cut, weight=nevents_bkg)
            h_b_unc.fill(bdt_cut, xbb_cut, weight=np.sqrt(nevents_bkg))
            h_sideband.fill(bdt_cut, xbb_cut, weight=nevents_sideband)
            all_b.append(nevents_bkg)
            all_b_unc.append(np.sqrt(nevents_bkg))
            all_s.append(nevents_sig)
            all_sideband_events.append(nevents_sideband)
            all_xbb_cuts.append(xbb_cut)
            all_bdt_cuts.append(bdt_cut)
            all_fom.append(figure_of_merit)

    all_fom = np.array(all_fom)
    all_b = np.array(all_b)
    all_b_unc = np.array(all_b_unc)
    all_s = np.array(all_s)
    all_sideband_events = np.array(all_sideband_events)
    all_xbb_cuts = np.array(all_xbb_cuts)
    all_bdt_cuts = np.array(all_bdt_cuts)

    # save all arrays to plot_dir
    name = f"{plot_name}_{args.method}_mass{mass_window[0]}-{mass_window[1]}"
    print(f"Saving FOM scan: {plot_dir}/{name}_fom_arrays \n")
    np.savez(
        f"{plot_dir}/{name}_fom_arrays.npz",
        all_fom=all_fom,
        all_b=all_b,
        all_b_unc=all_b_unc,
        all_s=all_s,
        all_sideband_events=all_sideband_events,
        all_xbb_cuts=all_xbb_cuts,
        all_bdt_cuts=all_bdt_cuts,
    )

    # plot fom scan
    print(f"Plotting FOM scan: {plot_dir}/{name} \n")
    plotting.plot_fom(h_sb, plot_dir, name=name, fontsize=2.0)
    plotting.plot_fom(h_b, plot_dir, name=f"{name}_bkg", fontsize=2.0)
    plotting.plot_fom(h_b_unc, plot_dir, name=f"{name}_bkgunc", fontsize=2.0)
    plotting.plot_fom(h_sideband, plot_dir, name=f"{name}_sideband", fontsize=2.0)


def get_anti_cuts(args, region: str):

    def anti_cut_vbf(events):
        cut_xbb = events["H2TXbb"] < 0.8 if args.txbb == "pnet-legacy" else events["H2TXbb"] < 0.3
        cut_bdt = events["bdt_score_vbf"] < 0.6
        return cut_xbb & cut_bdt

    def anti_cut_ggf(events):
        cut_xbb = events["H2TXbb"] < 0.8 if args.txbb == "pnet-legacy" else events["H2TXbb"] < 0.3
        cut_bdt = events["bdt_score"] < 0.6
        return cut_xbb & cut_bdt

    if region == "vbf":
        return anti_cut_vbf
    else:
        return anti_cut_ggf


def get_cuts(args, region: str):
    xbb_cut_bin1 = args.txbb_wps[0]
    bdt_cut_bin1 = args.bdt_wps[0]

    # VBF region
    def get_cut_vbf(events, xbb_cut, bdt_cut):
        cut_xbb = events["H2TXbb"] > xbb_cut
        cut_bdt = events["bdt_score_vbf"] > bdt_cut
        return cut_xbb & cut_bdt

    def get_cut_novbf(events, xbb_cut, bdt_cut):  # noqa: ARG001
        return np.zeros(len(events), dtype=bool)

    # VBF with bin1 veto
    def get_cut_vbf_vetobin1(events, xbb_cut, bdt_cut):
        cut_bin1 = (events["H2TXbb"] > xbb_cut_bin1) & (events["bdt_score"] > bdt_cut_bin1)
        cut_xbb = events["H2TXbb"] > xbb_cut
        cut_bdt = events["bdt_score_vbf"] > bdt_cut
        return cut_xbb & cut_bdt & (~cut_bin1)

    # bin 1 with VBF region veto
    def get_cut_bin1_vetovbf(events, xbb_cut, bdt_cut):
        vbf_cut = (events["bdt_score_vbf"] >= args.vbf_bdt_wp) & (
            events["H2TXbb"] >= args.vbf_txbb_wp
        )
        cut_xbb = events["H2TXbb"] > xbb_cut
        cut_bdt = events["bdt_score"] > bdt_cut
        return cut_xbb & cut_bdt & (~vbf_cut)

    # bin 1 region
    def get_cut_bin1(events, xbb_cut, bdt_cut):
        cut_xbb = events["H2TXbb"] > xbb_cut
        cut_bdt = events["bdt_score"] > bdt_cut
        return cut_xbb & cut_bdt

    # bin 2 with VBF region veto
    def get_cut_bin2_vetovbf(events, xbb_cut, bdt_cut):
        vbf_cut = (events["bdt_score_vbf"] >= args.vbf_bdt_wp) & (
            events["H2TXbb"] >= args.vbf_txbb_wp
        )
        cut_bin1 = (events["H2TXbb"] > xbb_cut_bin1) & (events["bdt_score"] > bdt_cut_bin1)
        cut_corner = (events["H2TXbb"] < xbb_cut_bin1) & (events["bdt_score"] < bdt_cut_bin1)
        cut_bin2 = (
            (events["H2TXbb"] > xbb_cut)
            & (events["bdt_score"] > bdt_cut)
            & ~(cut_bin1)
            & ~(cut_corner)
            & ~(vbf_cut)
        )

        return cut_bin2

    # bin 2 without VBF region veto
    def get_cut_bin2(events, xbb_cut, bdt_cut):
        cut_bin1 = (events["H2TXbb"] > xbb_cut_bin1) & (events["bdt_score"] > bdt_cut_bin1)
        cut_corner = (events["H2TXbb"] < xbb_cut_bin1) & (events["bdt_score"] < bdt_cut_bin1)
        cut_bin2 = (
            (events["H2TXbb"] > xbb_cut)
            & (events["bdt_score"] > bdt_cut)
            & ~(cut_bin1)
            & ~(cut_corner)
        )

        return cut_bin2

    if region == "vbf":
        if args.vbf and args.vbf_priority:
            return get_cut_vbf
        elif args.vbf and not args.vbf_priority:
            return get_cut_vbf_vetobin1
        else:
            # if no VBF region, set all events to "fail VBF"
            return get_cut_novbf
    elif region == "bin1":
        return get_cut_bin1_vetovbf if (args.vbf and args.vbf_priority) else get_cut_bin1
    elif region == "bin2":
        return get_cut_bin2_vetovbf if args.vbf else get_cut_bin2
    else:
        raise ValueError("Invalid region")


def make_control_plots(events_dict, plot_dir, year, txbb_version):

    if txbb_version == "pnet-legacy":
        txbb_label = "PNet Legacy"
    elif txbb_version == "pnet-v12":
        txbb_label = "PNet 103X"
    elif txbb_version == "glopart-v2":
        txbb_label = "GloParTv2"

    control_plot_vars = [
        ShapeVar(var="bdt_score", label=r"BDT score ggF", bins=[30, 0, 1], blind_window=[0.8, 1.0]),
        ShapeVar(
            var="bdt_score_vbf", label=r"BDT score VBF", bins=[30, 0, 1], blind_window=[0.8, 1.0]
        ),
        ShapeVar(var="H1Msd", label=r"$m_{SD}^{1}$ (GeV)", bins=[30, 0, 300]),
        ShapeVar(var="H2Msd", label=r"$m_{SD}^{2}$ (GeV)", bins=[30, 0, 300]),
        ShapeVar(var="H1TXbb", label=r"Xbb$^{1}$ " + txbb_label, bins=[30, 0, 1]),
        ShapeVar(var="H1DiscTXbb", label=r"Discretized Xbb$^{1}$ " + txbb_label, bins=[6, 1, 7]),
        ShapeVar(var="H2TXbb", label=r"Xbb$^{2}$ " + txbb_label, bins=[30, 0, 1]),
        ShapeVar(var="H2DiscTXbb", label=r"Discretized Xbb$^{2}$ " + txbb_label, bins=[6, 1, 7]),
        ShapeVar(var="H1PNetMass", label=r"$m_{reg}^{1}$ (GeV) " + txbb_label, bins=[30, 0, 300]),
        ShapeVar(var="H2PNetMass", label=r"$m_{reg}^{2}$ (GeV) " + txbb_label, bins=[30, 0, 300]),
        ShapeVar(var="HHPt", label=r"HH $p_{T}$ (GeV)", bins=[30, 0, 4000]),
        ShapeVar(var="HHeta", label=r"HH $\eta$", bins=[30, -5, 5]),
        ShapeVar(var="HHmass", label=r"HH mass (GeV)", bins=[30, 0, 1500]),
        ShapeVar(var="MET", label=r"MET (GeV)", bins=[30, 0, 600]),
        ShapeVar(var="H1T32top", label=r"$\tau_{32}^{1}$", bins=[30, 0, 1]),
        ShapeVar(var="H2T32top", label=r"$\tau_{32}^{2}$", bins=[30, 0, 1]),
        ShapeVar(var="H1Pt", label=r"H $p_{T}^{1}$ (GeV)", bins=[30, 200, 1000]),
        ShapeVar(var="H2Pt", label=r"H $p_{T}^{2}$ (GeV)", bins=[30, 200, 1000]),
        ShapeVar(var="H1eta", label=r"H $\eta^{1}$", bins=[30, -4, 4]),
        ShapeVar(var="H1Pt_HHmass", label=r"H$^1$ $p_{T}/mass$", bins=[30, 0, 1]),
        ShapeVar(var="H2Pt_HHmass", label=r"H$^2$ $p_{T}/mass$", bins=[30, 0, 0.7]),
        ShapeVar(var="H1Pt_H2Pt", label=r"H$^1$/H$^2$ $p_{T}$ (GeV)", bins=[30, 0.5, 1]),
        ShapeVar(var="VBFjjMass", label=r"VBF jj mass (GeV)", bins=[30, 0.0, 1000]),
        ShapeVar(var="VBFjjDeltaEta", label=r"VBF jj $\Delta \eta$", bins=[30, 0, 5]),
        ShapeVar(var="H1dRAK4r", label=r"$\Delta R$(H1,J1)", bins=[30, 0, 5]),
        ShapeVar(var="H2dRAK4r", label=r"$\Delta R$(H2,J2)", bins=[30, 0, 5]),
        ShapeVar(var="H1AK4mass", label=r"(H1 + J1) mass (GeV)", bins=[30, 80, 600]),
        ShapeVar(var="H2AK4mass", label=r"(H2 + J2) mass (GeV)", bins=[30, 80, 600]),
        # these are not used for BDT
        ShapeVar(var="H1Msd", label=r"$m_{SD}^{1}$ (GeV)", bins=[40, 0, 300]),
        ShapeVar(var="H2Msd", label=r"$m_{SD}^{2}$ (GeV)", bins=[30, 0, 300]),
        ShapeVar(var="H1QCDb", label=r"QCDb$^{2}$", bins=[30, 0, 1]),
        ShapeVar(var="H1QCDbb", label=r"QCDbb$^{2}$", bins=[30, 0, 1]),
        ShapeVar(var="H1QCDothers", label=r"QCDothers$^{1}$", bins=[30, 0, 1]),
    ]

    (plot_dir / f"control/{year}").mkdir(exist_ok=True, parents=True)

    # Find the normalization needed to reweight QCD
    qcd_norm = 1.0

    hists = {}
    for i, shape_var in enumerate(control_plot_vars):
        if shape_var.var not in hists:
            hists[shape_var.var] = singleVarHist(
                events_dict,
                shape_var,
                weight_key="weight",
            )

            qcd_norm_tmp = plotting.ratioHistPlot(
                hists[shape_var.var],
                year,
                ["hh4b", "vbfhh4b", "vbfhh4b-k2v0"],
                bg_keys,
                name=f"{plot_dir}/control/{year}/{shape_var.var}",
                show=False,
                log=True,
                plot_significance=False,
                significance_dir=shape_var.significance_dir,
                ratio_ylims=[0.2, 1.8],
                bg_err_mcstat=True,
                reweight_qcd=True,
                qcd_norm=qcd_norm if i != 0 else None,
            )

            # pick the normalization weight chosen for the first variable
            qcd_norm = qcd_norm_tmp


def sideband(events_dict, get_cut, txbb_cut, bdt_cut, mass, mass_window, sig_keys):
    nevents_bkg = get_nevents_data(
        events_dict["data"],
        get_cut(events_dict["data"], txbb_cut, bdt_cut),
        mass,
        mass_window,
    )
    nevents_sig = 0
    for sig_key in sig_keys:
        nevents_sig += get_nevents_signal(
            events_dict[sig_key],
            get_cut(events_dict[sig_key], txbb_cut, bdt_cut),
            mass,
            mass_window,
        )
    return nevents_sig, nevents_bkg, {}


def abcd(
    events_dict,
    get_cut,
    get_anti_cut,
    txbb_cut,
    bdt_cut,
    mass,
    mass_window,
    bg_keys_all,
    sig_keys,
):
    bg_keys = bg_keys_all.copy()
    if "qcd" in bg_keys:
        bg_keys.remove("qcd")

    dicts = {"data": [], **{key: [] for key in bg_keys}}

    s = 0
    for key in sig_keys + ["data"] + bg_keys:
        events = events_dict[key]
        cut = get_cut(events, txbb_cut, bdt_cut)

        if key in sig_keys:
            s += get_nevents_signal(events, cut, mass, mass_window)
            continue

        # region A
        if key == "data":
            dicts[key].append(0)
        else:
            dicts[key].append(get_nevents_signal(events, cut, mass, mass_window))

        # region B
        dicts[key].append(get_nevents_nosignal(events, cut, mass, mass_window))

        cut = get_anti_cut(events)

        # region C
        dicts[key].append(get_nevents_signal(events, cut, mass, mass_window))
        # region D
        dicts[key].append(get_nevents_nosignal(events, cut, mass, mass_window))

    # other backgrounds (bg_tots[0] is in region A)
    bg_tots = np.sum([dicts[key] for key in bg_keys], axis=0)
    # subtract other backgrounds
    dmt = np.array(dicts["data"]) - bg_tots
    # A = B * C / D
    bqcd = dmt[1] * dmt[2] / dmt[3]

    background = bqcd + bg_tots[0] if len(bg_keys) else bqcd
    return s, background, dicts


def postprocess_run3(args):
    global bg_keys  # noqa: PLW0602

    fom_window_by_mass = {
        "H2Msd": [110, 140],
    }
    blind_window_by_mass = {
        "H2Msd": [110, 140],
    }

    # use for both pnet-legacy
    if args.txbb == "pnet-legacy":
        fom_window_by_mass["H2PNetMass"] = [105, 150]  # use wider range for FoM scan
        blind_window_by_mass["H2PNetMass"] = [110, 140]  # only blind 3 bins
    # different for glopart-v2
    elif args.txbb == "glopart-v2":
        fom_window_by_mass["H2PNetMass"] = [110, 155]  # use wider range for FoM scan
        blind_window_by_mass["H2PNetMass"] = [110, 140]  # only blind 3 bins
    # different for pnet-v12
    elif args.txbb == "pnet-v12":
        fom_window_by_mass["H2PNetMass"] = [120, 150]
        blind_window_by_mass["H2PNetMass"] = [120, 150]

    mass_window = np.array(fom_window_by_mass[args.mass])

    n_mass_bins = int((220 - 60) / args.mass_bins)

    # variable to fit
    fit_shape_var = ShapeVar(
        args.mass,
        label_by_mass[args.mass],
        [n_mass_bins, 60, 220],
        reg=True,
        blind_window=blind_window_by_mass[args.mass],
    )

    # add weight shifts based on xbb and bdt versions
    weight_shifts = get_weight_shifts(args.txbb, args.bdt_model)

    plot_dir = Path(f"{HH4B_DIR}/plots/PostProcess/{args.templates_tag}")
    plot_dir.mkdir(exist_ok=True, parents=True)

    # load samples
    try:
        bdt_training_keys = get_bdt_training_keys(args.bdt_model)
    except FileNotFoundError:
        print("File with training events is not available")
        bdt_training_keys = []
    events_dict_postprocess = {}
    cutflows = {}
    for year in args.years:
        print(f"\n{year}")
        events, cutflow = load_process_run3_samples(
            args,
            year,
            bdt_training_keys,
            args.control_plots,
            plot_dir,
            mass_window,
            args.rerun_inference,
        )
        events_dict_postprocess[year] = events
        cutflows[year] = cutflow

    print("Loaded all years")

    processes = ["data"] + args.sig_keys + bg_keys
    bg_keys_combined = bg_keys.copy()
    if not args.control_plots and not args.bdt_roc:
        if "qcd" in processes:
            processes.remove("qcd")
        if "qcd" in bg_keys:
            bg_keys.remove("qcd")
        if "qcd" in bg_keys_combined:
            bg_keys_combined.remove("qcd")

    print("BKG keys ", bg_keys)

    if len(args.years) > 1:
        # list of years available for a given process to scale to full lumi
        available = [y for y in ["2022", "2022EE", "2023", "2023BPix"] if y in args.years]
        print(f"WARNING: Using available MC from {available}")
        scaled_by_years = {
            "ttbar": available,
            "novhhtobb": available,
            "vhtobb": available,
            "tthtobb": available,
            "zz": available,
            "nozzdiboson": available,
            "vjets": available,
            "qcd": available,
        }
        events_combined, scaled_by = combine_run3_samples(
            events_dict_postprocess,
            processes,
            bg_keys=bg_keys_combined,
            scale_processes=scaled_by_years,
            years_run3=args.years,
        )
        print("Combined years")
    else:
        events_combined = events_dict_postprocess[args.years[0]]
        scaled_by = {}
    if args.control_plots:
        # quick fix: '2024' is only stand-in, plots all combined events
        # uses 2022-2013 for scaled MC
        make_control_plots(events_combined, plot_dir, "2024", args.txbb)

    if args.bdt_roc:
        print("Making BDT ROC curve")
        bdt_roc(events_combined, plot_dir, args.txbb)
        # to make ROC curves for JMR variations
        # bdt_roc(events_combined, plot_dir, args.txbb, jshift="JMR_up")
        # bdt_roc(events_combined, plot_dir, args.txbb, jshift="JMR_down")

    # combined cutflow
    cutflow_combined = None
    if len(args.years) > 0:
        cutflow_combined = pd.DataFrame(index=list(events_combined.keys()))

        # get ABCD (warning!: not considering VBF region veto)
        (
            s_bin1,
            b_bin1,
            _,
        ) = abcd(
            events_combined,
            get_cuts(args, "bin1"),
            get_anti_cuts(args, "bin1"),
            args.txbb_wps[0],
            args.bdt_wps[0],
            args.mass,
            mass_window,
            bg_keys,
            ["hh4b"],
        )

        s_binVBF, b_binVBF, _ = abcd(
            events_combined,
            get_cuts(args, "vbf"),
            get_anti_cuts(args, "vbf"),
            args.txbb_wps[0],
            args.bdt_wps[0],
            args.mass,
            mass_window,
            bg_keys,
            ["hh4b"],
        )

        # note: need to do this since not all the years have all the samples..
        year_0 = "2022EE" if "2022EE" in args.years else args.years[0]
        samples = list(events_combined.keys())
        for cut in cutflows[year_0]:
            # yield_s = 0
            yield_b = 0
            for s in samples:
                if s in scaled_by:
                    cutflow_sample = 0.0
                    for year in args.years:
                        if (
                            cut in cutflows[year]
                            and s in cutflows[year][cut].index
                            and year in scaled_by_years[s]
                        ):
                            cutflow_sample += cutflows[year][cut].loc[s]
                    cutflow_sample *= scaled_by[s]
                    print(f"Scaling combined cutflow for {s} by {scaled_by[s]}")
                else:
                    cutflow_sample = np.sum(
                        [
                            (
                                cutflows[year][cut].loc[s]
                                if cut in cutflows[year] and s in cutflows[year][cut].index
                                else 0.0
                            )
                            for year in args.years
                        ]
                    )

                # if s == "hh4b":
                #    yield_s = cutflow_sample
                if s == "data":
                    yield_b = cutflow_sample
                cutflow_combined.loc[s, cut] = f"{cutflow_sample:.4f}"

            if "VBF [" in cut:
                cutflow_combined.loc["B ABCD", cut] = f"{b_binVBF:.4f}"
            if "Bin 1 [" in cut and yield_b > 0:
                cutflow_combined.loc["B ABCD", cut] = f"{b_bin1:.3f}"
                cutflow_combined.loc["S/B ABCD", cut] = f"{s_bin1/b_bin1:.3f}"

        print(f"\n Combined cutflow TXbb:{args.txbb_wps} BDT: {args.bdt_wps}")
        print(cutflow_combined)

    if args.fom_scan:
        if args.fom_scan_vbf and args.vbf:
            if args.vbf_priority:
                print("Scanning VBF WPs")
            else:
                print("Scanning VBF WPs, vetoing Bin1")
            print(f"Using bg keys {bg_keys}")
            scan_fom(
                args.method,
                events_combined,
                get_cuts(args, "vbf"),
                get_anti_cuts(args, "vbf"),
                np.arange(0.8, 0.999, 0.0025),
                np.arange(0.9, 0.999, 0.0025),
                mass_window,
                plot_dir,
                "fom_vbf",
                bg_keys=bg_keys,
                sig_keys=args.fom_vbf_samples,
                mass=args.mass,
            )

        if args.fom_scan_bin1:
            if args.vbf and args.vbf_priority:
                print(
                    f"Scanning Bin 1, vetoing VBF TXbb WP: {args.vbf_txbb_wp} BDT WP: {args.vbf_bdt_wp}"
                )
            else:
                print("Scanning Bin 1, no VBF category")

            scan_fom(
                args.method,
                events_combined,
                get_cuts(args, "bin1"),
                get_anti_cuts(args, "bin1"),
                np.arange(0.9, 0.999, 0.0025),
                np.arange(0.9, 0.999, 0.0025),
                mass_window,
                plot_dir,
                "fom_bin1",
                bg_keys=bg_keys,
                sig_keys=args.fom_ggf_samples,
                mass=args.mass,
            )

        if args.fom_scan_bin2:
            if args.vbf:
                print(
                    f"Scanning Bin 2, vetoing VBF TXbb WP: {args.vbf_txbb_wp} BDT WP: {args.vbf_bdt_wp}, bin 1 WP: {args.txbb_wps[0]} BDT WP: {args.bdt_wps[0]}"
                )
            else:
                print(
                    f"Scanning Bin 2, vetoing bin 1 WP: {args.txbb_wps[0]} BDT WP: {args.bdt_wps[0]}"
                )
            scan_fom(
                args.method,
                events_combined,
                get_cuts(args, "bin2"),
                get_anti_cuts(args, "bin2"),
                np.arange(0.5, 0.9, 0.0025),
                np.arange(0.5, 0.9, 0.0025),
                mass_window,
                plot_dir,
                "fom_bin2",
                bg_keys=bg_keys,
                sig_keys=args.fom_ggf_samples,
                mass=args.mass,
            )

    templ_dir = Path("templates") / args.templates_tag
    for year in args.years:
        (templ_dir / "cutflows" / year).mkdir(parents=True, exist_ok=True)
        (templ_dir / year).mkdir(parents=True, exist_ok=True)

    # save args for posterity
    with (templ_dir / "args.txt").open("w") as f:
        pretty_printer = pprint.PrettyPrinter(stream=f, indent=4)
        pretty_printer.pprint(vars(args))

    for cyear in args.years:
        cutflows[cyear] = cutflows[cyear].round(4)
        cutflows[cyear].to_csv(templ_dir / "cutflows" / f"preselection_cutflow_{cyear}.csv")
    if cutflow_combined is not None:
        cutflow_combined = cutflow_combined.round(4)
        cutflow_combined.to_csv(templ_dir / "cutflows" / "preselection_cutflow_combined.csv")

    if not args.templates:
        return

    if not args.vbf:
        selection_regions.pop("pass_vbf")

    # individual templates per year
    for year in args.years:
        templates = {}
        for jshift in [""] + hh_vars.jec_shifts + hh_vars.jmsr_shifts:
            events_by_year = {}
            for sample, events in events_combined.items():
                events_by_year[sample] = events[events["year"] == year]
            ttemps = postprocessing.get_templates(
                events_by_year,
                year=year,
                sig_keys=args.sig_keys,
                plot_sig_keys=["hh4b", "vbfhh4b", "vbfhh4b-k2v0"],
                selection_regions=selection_regions,
                shape_vars=[fit_shape_var],
                systematics={},
                template_dir=templ_dir,
                bg_keys=bg_keys_combined,
                plot_dir=Path(f"{templ_dir}/{year}"),
                weight_key="weight",
                weight_shifts=weight_shifts,
                plot_shifts=False,  # skip for time
                show=False,
                energy=13.6,
                jshift=jshift,
                blind=args.blind,
            )
            templates = {**templates, **ttemps}

        # save templates per year
        postprocessing.save_templates(
            templates, templ_dir / f"{year}_templates.pkl", fit_shape_var, blind=args.blind
        )
    if args.event_list:

        import uproot

        eventlist_dict = [
            "event",
            "bdt_score",
            "bdt_score_vbf",
            "H2TXbb",
            "H2Msd",
            "run",
            "Category",
            "H2PNetMass",
            "luminosityBlock",
        ]

        eventlist_folder = args.event_list_dir
        Path(eventlist_folder).mkdir(parents=True, exist_ok=True)

        for year, year_dict in events_dict_postprocess.items():
            for key, tree_df in year_dict.items():
                if "data" in key or "hh4b" in key or "vbfhh4b" in key:
                    event_list = tree_df[eventlist_dict]
                    array_to_save = {col: event_list[col].to_numpy() for col in event_list.columns}

                    # Define the ROOT file path
                    file_path = f"{eventlist_folder}/eventlist_boostedHH4b_{year}.root"

                    # Check if the ROOT file already exists
                    if Path(file_path).exists():
                        # File exists, use update mode to append the new tree
                        with uproot.update(file_path) as file:
                            file[key] = array_to_save  # Append new tree
                    else:
                        # File doesn't exist, create a new one
                        with uproot.recreate(file_path) as file:
                            file[key] = array_to_save  # Create the first tree

    # combined templates
    # skip for time
    """
    if len(args.years) > 0:
        (templ_dir / "cutflows" / "2022-2023").mkdir(parents=True, exist_ok=True)
        (templ_dir / "2022-2023").mkdir(parents=True, exist_ok=True)
        templates = postprocessing.get_templates(
            events_combined,
            year="2022-2023",
            sig_keys=args.sig_keys,
            selection_regions=selection_regions,
            shape_vars=[fit_shape_var],
            systematics={},
            template_dir=templ_dir,
            bg_keys=bg_keys_combined,
            plot_dir=Path(f"{templ_dir}/2022-2023"),
            weight_key="weight",
            weight_shifts=weight_shifts,
            plot_shifts=False,
            show=False,
            energy=13.6,
            jshift="",
        )
        postprocessing.save_templates(templates, templ_dir / "2022-2023_templates.pkl", fit_shape_var)
    """


if __name__ == "__main__":
    parser = argparse.ArgumentParser()
    parser.add_argument(
        "--templates-tag",
        type=str,
        required=True,
        help="output pickle directory of hist.Hist templates inside the ./templates dir",
    )
    parser.add_argument(
        "--data-dir",
        type=str,
        default="/ceph/cms/store/user/cmantill/bbbb/skimmer/",
        help="tag for input ntuples",
    )
    parser.add_argument(
        "--mass-bins",
        type=int,
        default=10,
        choices=[10, 15, 20],
        help="width of mass bins",
    )
    parser.add_argument(
        "--tag",
        type=str,
        default="24Sep25_v12v2_private_signal",
        help="tag for input ntuples",
    )
    parser.add_argument(
        "--years",
        type=str,
        nargs="+",
        default=hh_vars.years,
        choices=hh_vars.years,
        help="years to postprocess",
    )
    parser.add_argument(
        "--training-years",
        nargs="+",
        choices=hh_vars.years,
        help="years used in training",
    )
    parser.add_argument(
        "--mass",
        type=str,
        default="H2PNetMass",
        choices=["H2Msd", "H2PNetMass"],
        help="mass variable to make template",
    )
    parser.add_argument(
        "--bdt-model",
        type=str,
        default="25Feb5_v13_glopartv2_rawmass",
        help="BDT model to load",
    )
    parser.add_argument(
        "--bdt-config",
        type=str,
        default="v13_glopartv2",
        help="BDT model to load",
    )
    parser.add_argument(
        "--txbb",
        type=str,
        default="glopart-v2",
        choices=["pnet-legacy", "pnet-v12", "glopart-v2"],
        help="version of TXbb tagger/mass regression to use",
    )
    parser.add_argument(
        "--txbb-wps",
        type=float,
        nargs=2,
        default=[0.975, 0.82],
        help="TXbb Bin 1, Bin 2 WPs",
    )

    parser.add_argument(
        "--bdt-wps",
        type=float,
        nargs=3,
        default=[0.98, 0.88, 0.03],
        help="BDT Bin 1, Bin 2, Fail WPs",
    )
    parser.add_argument(
        "--method",
        type=str,
        default="abcd",
        choices=["abcd", "sideband"],
        help="method for scanning",
    )

    parser.add_argument("--vbf-txbb-wp", type=float, default=0.95, help="TXbb VBF WP")
    parser.add_argument("--vbf-bdt-wp", type=float, default=0.98, help="BDT VBF WP")

    parser.add_argument(
        "--weight-ttbar-bdt", type=float, default=1.0, help="Weight TTbar discriminator on VBF BDT"
    )

    parser.add_argument(
        "--sig-keys",
        type=str,
        nargs="+",
        default=hh_vars.sig_keys,
        choices=hh_vars.sig_keys,
        help="sig keys for which to make templates",
    )
    parser.add_argument("--pt-first", type=float, default=300, help="pt threshold for leading jet")
    parser.add_argument(
        "--pt-second", type=float, default=250, help="pt threshold for subleading jet"
    )
    parser.add_argument(
        "--fom-vbf-samples",
        type=str,
        nargs="+",
        default=["vbfhh4b-k2v0"],
        help="Samples to use for FOM scan for VBF category",
        choices=["hh4b", "vbfhh4b", "vbfhh4b-k2v0"],
    )
    parser.add_argument(
        "--fom-ggf-samples",
        type=str,
        nargs="+",
        default=["hh4b"],
        help="Samples to use for FOM scan for ggF categories",
        choices=["hh4b", "vbfhh4b"],
    )
    run_utils.add_bool_arg(
        parser,
        "bdt-disc",
        default=True,
        help="use BDT discriminant defined as BDT_ggF/VBF = P_ggF/VBF / (P_ggF/VBF + P_bkg), otherwise use P_ggF/VBF",
    )
    run_utils.add_bool_arg(
        parser,
        "event-list",
        default=False,
        help="generates event list that passes boosted selection for the purpose of overlap removal",
    )
    parser.add_argument(
        "--event-list-dir",
        type=str,
        default="event_lists",
        help="folder to save the event list for each year",
    )
    run_utils.add_bool_arg(parser, "bdt-roc", default=False, help="make BDT ROC curve")
    run_utils.add_bool_arg(parser, "control-plots", default=False, help="make control plots")
    run_utils.add_bool_arg(parser, "fom-scan", default=False, help="run figure of merit scans")
    run_utils.add_bool_arg(parser, "fom-scan-bin1", default=True, help="FOM scan for bin 1")
    run_utils.add_bool_arg(parser, "fom-scan-bin2", default=True, help="FOM scan for bin 2")
    run_utils.add_bool_arg(parser, "fom-scan-vbf", default=False, help="FOM scan for VBF bin")
    run_utils.add_bool_arg(parser, "templates", default=True, help="make templates")
    run_utils.add_bool_arg(parser, "vbf", default=True, help="Add VBF region")
    run_utils.add_bool_arg(
        parser, "vbf-priority", default=False, help="Prioritize the VBF region over ggF Cat 1"
    )
    run_utils.add_bool_arg(
        parser, "correct-vbf-bdt-shape", default=True, help="Correct ttbar BDT_VBF shape"
    )
    run_utils.add_bool_arg(parser, "blind", default=True, help="Blind the analysis")
    run_utils.add_bool_arg(parser, "rerun-inference", default=False, help="Rerun BDT inference")
    run_utils.add_bool_arg(
        parser, "scale-smear", default=False, help="Rerun scaling and smearing of mass variables"
    )
    run_utils.add_bool_arg(
        parser, "dummy-txbb-sfs", default=False, help="use dummy TXbb SFs = 1+/-0.15"
    )

    args = parser.parse_args()

    print(args)
    postprocess_run3(args)<|MERGE_RESOLUTION|>--- conflicted
+++ resolved
@@ -431,10 +431,7 @@
 def load_process_run3_samples(
     args, year, bdt_training_keys, control_plots, plot_dir, mass_window, rerun_inference=False
 ):
-<<<<<<< HEAD
-=======
     plot_dir = Path(plot_dir)
->>>>>>> 60d97ce7
     # define BDT model
     if rerun_inference:
         bdt_model = xgb.XGBClassifier()
