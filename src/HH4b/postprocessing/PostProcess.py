--- conflicted
+++ resolved
@@ -261,20 +261,14 @@
         bdt_events["H2TXbb"] = events_dict[f"bbFatJetPNetTXbb{legacy_label}"][1]
         bdt_events["H1PNetMass"] = events_dict[f"bbFatJetPNetMass{legacy_label}"][0]
         bdt_events["H2PNetMass"] = events_dict[f"bbFatJetPNetMass{legacy_label}"][1]
-<<<<<<< HEAD
         if key in hh_vars.jmsr_keys:
             for jshift in hh_vars.jmsr_shifts:
-                bdt_events[f"H1PNetMass_{jshift}"] = events_dict[f"bbFatJetPNetMass{legacy_label}_{jshift}"][0]
-                bdt_events[f"H2PNetMass_{jshift}"] = events_dict[f"bbFatJetPNetMass{legacy_label}_{jshift}"][1]
-=======
-        for jshift in hh_vars.jmsr_shifts:
-            bdt_events[f"H1PNetMass_{jshift}"] = events_dict[
-                f"bbFatJetPNetMass{legacy_label}_{jshift}"
-            ][0]
-            bdt_events[f"H2PNetMass_{jshift}"] = events_dict[
-                f"bbFatJetPNetMass{legacy_label}_{jshift}"
-            ][1]
->>>>>>> 30f24271
+                bdt_events[f"H1PNetMass_{jshift}"] = events_dict[
+                    f"bbFatJetPNetMass{legacy_label}_{jshift}"
+                ][0]
+                bdt_events[f"H2PNetMass_{jshift}"] = events_dict[
+                    f"bbFatJetPNetMass{legacy_label}_{jshift}"
+                ][1]
         bdt_events["H1TXbbNoLeg"] = events_dict["bbFatJetPNetTXbb"][0]
         bdt_events["H2TXbbNoLeg"] = events_dict["bbFatJetPNetTXbb"][1]
 
