--- conflicted
+++ resolved
@@ -40,7 +40,13 @@
     get_weight_shifts,
     load_run3_samples,
 )
-from HH4b.utils import ShapeVar, check_get_jec_var, get_var_mapping, singleVarHist, discretize_var
+from HH4b.utils import (
+    ShapeVar,
+    check_get_jec_var,
+    discretize_var,
+    get_var_mapping,
+    singleVarHist,
+)
 
 log_config["root"]["level"] = "INFO"
 logging.config.dictConfig(log_config)
@@ -486,9 +492,13 @@
         bdt_events["H1Msd"] = events_dict["bbFatJetMsd"][0]
         bdt_events["H2Msd"] = events_dict["bbFatJetMsd"][1]
         bdt_events["H1TXbb"] = events_dict[txbb_strings[args.txbb]][0]
-        bdt_events["H1DiscTXbb"] = discretize_var(events_dict[txbb_strings[args.txbb]][0], bins=[0, 0.8, 0.9, 0.94, 0.97, 0.99, 1])
+        bdt_events["H1DiscTXbb"] = discretize_var(
+            events_dict[txbb_strings[args.txbb]][0], bins=[0, 0.8, 0.9, 0.94, 0.97, 0.99, 1]
+        )
         bdt_events["H2TXbb"] = events_dict[txbb_strings[args.txbb]][1]
-        bdt_events["H2DiscTXbb"] = discretize_var(events_dict[txbb_strings[args.txbb]][1], bins=[0, 0.8, 0.9, 0.94, 0.97, 0.99, 1])
+        bdt_events["H2DiscTXbb"] = discretize_var(
+            events_dict[txbb_strings[args.txbb]][1], bins=[0, 0.8, 0.9, 0.94, 0.97, 0.99, 1]
+        )
         bdt_events["H1PNetMass"] = events_dict[mreg_strings[args.txbb]][0]
         bdt_events["H2PNetMass"] = events_dict[mreg_strings[args.txbb]][1]
         if key in hh_vars.jmsr_keys:
@@ -1216,22 +1226,16 @@
         txbb_label = "GloParTv2"
 
     control_plot_vars = [
-<<<<<<< HEAD
+        ShapeVar(var="bdt_score", label=r"BDT score ggF", bins=[30, 0, 1], blind_window=[0.8, 1.0]),
+        ShapeVar(
+            var="bdt_score_vbf", label=r"BDT score VBF", bins=[30, 0, 1], blind_window=[0.8, 1.0]
+        ),
         ShapeVar(var="H1Msd", label=r"$m_{SD}^{1}$ (GeV)", bins=[30, 0, 300]),
         ShapeVar(var="H2Msd", label=r"$m_{SD}^{2}$ (GeV)", bins=[30, 0, 300]),
         ShapeVar(var="H1TXbb", label=r"Xbb$^{1}$ " + txbb_label, bins=[30, 0, 1]),
         ShapeVar(var="H1DiscTXbb", label=r"Discretized Xbb$^{1}$ " + txbb_label, bins=[6, 1, 7]),
         ShapeVar(var="H2TXbb", label=r"Xbb$^{2}$ " + txbb_label, bins=[30, 0, 1]),
         ShapeVar(var="H2DiscTXbb", label=r"Discretized Xbb$^{2}$ " + txbb_label, bins=[6, 1, 7]),
-=======
-        ShapeVar(var="bdt_score", label=r"BDT score ggF", bins=[30, 0, 1], blind_window=[0.8, 1.0]),
-        ShapeVar(
-            var="bdt_score_vbf", label=r"BDT score VBF", bins=[30, 0, 1], blind_window=[0.8, 1.0]
-        ),
-        ShapeVar(var="H2TXbb", label=r"Xbb$^{2}$ " + txbb_label, bins=[30, 0, 1]),
-        # bdt inputs
-        ShapeVar(var="H1TXbb", label=r"Xbb$^{1}$ " + txbb_label, bins=[30, 0, 1]),
->>>>>>> d54bc91c
         ShapeVar(var="H1PNetMass", label=r"$m_{reg}^{1}$ (GeV) " + txbb_label, bins=[30, 0, 300]),
         ShapeVar(var="H2PNetMass", label=r"$m_{reg}^{2}$ (GeV) " + txbb_label, bins=[30, 0, 300]),
         ShapeVar(var="HHPt", label=r"HH $p_{T}$ (GeV)", bins=[30, 0, 4000]),
