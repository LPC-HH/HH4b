from __future__ import annotations

import pickle
import sys
from copy import deepcopy
from dataclasses import dataclass
from pathlib import Path

import hist
import numpy as np
import pandas as pd
from hist import Hist
from sklearn.metrics import roc_curve

from HH4b import plotting, utils
from HH4b.hh_vars import (
    LUMI,
    bg_keys,
    data_key,
    jec_shifts,
    syst_keys,
    years,
)

# define ShapeVar (label and bins for a given variable)
from HH4b.utils import ShapeVar, Syst


@dataclass
class Region:
    cuts: dict = None
    label: str = None


mass_key = "bbFatJetPNetMassLegacy"
filters_legacy = [
    [
        ("('bbFatJetPt', '0')", ">=", 250),
        ("('bbFatJetPt', '1')", ">=", 250),
        (f"('{mass_key}', '0')", "<=", 250),
        (f"('{mass_key}', '1')", "<=", 250),
        (f"('{mass_key}', '0')", ">=", 60),
        (f"('{mass_key}', '1')", ">=", 60),
    ],
]

filters_v12 = [
    [
        ("('bbFatJetPt', '0')", ">=", 250),
        ("('bbFatJetPt', '1')", ">=", 250),
        ("('bbFatJetMsd', '0')", "<=", 250),
        ("('bbFatJetMsd', '1')", "<=", 250),
        ("('bbFatJetMsd', '0')", ">=", 30),
        ("('bbFatJetMsd', '1')", ">=", 30),
    ],
]


HLTs = {
    "2022": [
        "AK8PFJet250_SoftDropMass40_PFAK8ParticleNetBB0p35",
        "AK8PFJet425_SoftDropMass40",
    ],
    "2022EE": [
        "AK8PFJet250_SoftDropMass40_PFAK8ParticleNetBB0p35",
        "AK8PFJet425_SoftDropMass40",
    ],
    "2023": [
        "AK8PFJet250_SoftDropMass40_PFAK8ParticleNetBB0p35",
        "AK8PFJet230_SoftDropMass40_PNetBB0p06",
        "AK8PFJet400_SoftDropMass40",
        "AK8PFJet425_SoftDropMass40",
    ],
    "2023BPix": [
        "AK8PFJet230_SoftDropMass40_PNetBB0p06",
        "AK8PFJet400_SoftDropMass40",
        "AK8PFJet425_SoftDropMass40",
    ],
}


load_columns = [
    ("weight", 1),
    ("event", 1),
    ("MET_pt", 1),
    ("bbFatJetPt", 2),
    ("bbFatJetEta", 2),
    ("bbFatJetPhi", 2),
    ("bbFatJetMsd", 2),
    ("bbFatJetTau3OverTau2", 2),
    ("VBFJetPt", 2),
    ("VBFJetEta", 2),
    ("VBFJetPhi", 2),
    ("VBFJetMass", 2),
    ("AK4JetAwayPt", 2),
    ("AK4JetAwayEta", 2),
    ("AK4JetAwayPhi", 2),
    ("AK4JetAwayMass", 2),
]

load_columns_legacy = load_columns + [
    ("bbFatJetPNetTXbbLegacy", 2),
    ("bbFatJetPNetPXbbLegacy", 2),
    ("bbFatJetPNetPQCDbLegacy", 2),
    ("bbFatJetPNetPQCDbbLegacy", 2),
    ("bbFatJetPNetPQCDothersLegacy", 2),
    ("bbFatJetPNetMassLegacy", 2),
    ("bbFatJetPNetTXbb", 2),
    ("bbFatJetPNetMass", 2),
    ("bbFatJetPNetQCD0HF", 2),
    ("bbFatJetPNetQCD1HF", 2),
    ("bbFatJetPNetQCD2HF", 2),
]

load_columns_v12 = load_columns + [
    ("bbFatJetPNetTXbb", 2),
    ("bbFatJetPNetMass", 2),
    ("bbFatJetPNetQCD0HF", 2),
    ("bbFatJetPNetQCD1HF", 2),
    ("bbFatJetPNetQCD2HF", 2),
]
load_columns_syst = []
for jshift in jec_shifts:
    load_columns_syst += [
        (f"bbFatJetPt_{jshift}", 2),
        (f"VBFJetPt_{jshift}", 2),
    ]
<<<<<<< HEAD

load_columns_signal = []
=======
>>>>>>> 3277bab2

weight_shifts = {
    "ttbarSF_pTjj": Syst(samples=["ttbar"], label="ttbar SF pTjj", years=years + ["2022-2023"]),
    "ttbarSF_tau32": Syst(samples=["ttbar"], label="ttbar SF tau32", years=years + ["2022-2023"]),
    # "trigger": Syst(samples=sig_keys + bg_keys, label="Trigger", years=years + ["2022-2023"]),
    # "pileup": Syst(samples=sig_keys + bg_keys, label="Pileup"),
    # "PDFalphaS": Syst(samples=sig_keys, label="PDF"),
    # "QCDscale": Syst(samples=sig_keys, label="QCDscale"),
    # "ISRPartonShower": Syst(samples=sig_keys_ggf + ["vjets"], label="ISR Parton Shower"),
    # "FSRPartonShower": Syst(samples=sig_keys_ggf + ["vjets"], label="FSR Parton Shower"),
}

decorr_txbb_bins = [0, 0.8, 0.94, 0.99, 1]
decorr_bdt_bins = [0.03, 0.3, 0.5, 0.7, 0.93, 1.0]

for i in range(len(decorr_txbb_bins) - 1):
    weight_shifts[f"ttbarSF_Xbb_bin_{decorr_txbb_bins[i]}_{decorr_txbb_bins[i+1]}"] = Syst(
        samples=["ttbar"],
        label=f"ttbar SF Xbb bin [{decorr_txbb_bins[i]}, {decorr_txbb_bins[i+1]}]",
        years=years + ["2022-2023"],
    )

for i in range(len(decorr_bdt_bins) - 1):
    weight_shifts[f"ttbarSF_BDT_bin_{decorr_bdt_bins[i]}_{decorr_bdt_bins[i+1]}"] = Syst(
        samples=["ttbar"],
        label=f"ttbar SF BDT bin [{decorr_bdt_bins[i]}, {decorr_bdt_bins[i+1]}]",
        years=years + ["2022-2023"],
    )

<<<<<<< HEAD
txbbsfs_decorr_txbb_bins = [0.975, 0.95, 0.92]
txbbsfs_decorr_pt_bins = [200, 250, 300, 400, 500, 100000]

=======
>>>>>>> 3277bab2

def load_run3_samples(
    input_dir: str,
    year: str,
    legacy: bool,
    samples_run3: dict[str, list[str]],
    reorder_txbb: bool,
    txbb: str,
):
    filters = filters_legacy if legacy else filters_v12
    load_columns = load_columns_legacy if legacy else load_columns_v12

    # add HLTs to load columns
    load_columns_year = load_columns + [(hlt, 1) for hlt in HLTs[year]]

    samples_syst = {
        sample: samples_run3[year][sample] for sample in samples_run3[year] if sample in syst_keys
    }
    samples_nosyst = {
        sample: samples_run3[year][sample]
        for sample in samples_run3[year]
        if sample not in syst_keys
    }

    # pre-selection
    events_dict = {
        **utils.load_samples(
            input_dir,
            samples_nosyst,
            year,
            filters=filters,
            columns=utils.format_columns(load_columns_year),
            reorder_txbb=reorder_txbb,
            txbb=txbb,
            variations=False,
        ),
    }
    events_dict = {
        **events_dict,
        **utils.load_samples(
            input_dir,
            samples_syst,
            year,
            filters=filters,
            columns=utils.format_columns(load_columns_year + load_columns_syst),
            reorder_txbb=reorder_txbb,
            txbb=txbb,
            variations=False,
        ),
    }
    return events_dict


def get_evt_testing(inferences_dir, key):
    evt_file = Path(f"{inferences_dir}/evt_{key}.npy")
    if evt_file.is_file():
        evt_list = np.load(f"{inferences_dir}/evt_{key}.npy")
    else:
        evt_list = None
    return evt_list


def combine_run3_samples(
    events_dict_years: dict[str, dict[str, pd.DataFrame]],
    processes: list[str],
    bg_keys: list[str] = None,
    weight_key: str = "weight",
    scale_processes: dict = None,  # processes which are temporarily on certain eras, e.g {"hh4b": ["2022EE", "2023"]}
    years_run3: list[str] = years,
):
    # create combined datasets
    lumi_total = np.sum([LUMI[year] for year in years_run3])

    if scale_processes is None:
        scale_processes = {}

    events_combined = {}
    scaled_by = {}
    for key in processes:
        if key not in scale_processes:
            combined = pd.concat(
                [
                    events_dict_years[year][key]
                    for year in years_run3
                    if key in events_dict_years[year]
                ]
            )
        else:
            combined = pd.concat(
                [
                    events_dict_years[year][key].copy()
                    for year in scale_processes[key]
                    if year in years_run3
                ]
            )
            lumi_scale = lumi_total / np.sum(
                [LUMI[year] for year in scale_processes[key] if year in years_run3]
            )
            scaled_by[key] = lumi_scale
            print(f"Concatenate {scale_processes[key]}, scaling {key} by {lumi_scale:.2f}")
            combined[weight_key] = combined[weight_key] * lumi_scale

        events_combined[key] = combined

    # combine ttbar
    if "ttbar" in processes and "ttlep" in processes:
        events_combined["ttbar"] = pd.concat([events_combined["ttbar"], events_combined["ttlep"]])
        events_combined.pop("ttlep")
        if bg_keys:
            bg_keys.remove("ttlep")

    return events_combined, scaled_by


def make_rocs(
    events_dict: dict[str, pd.DataFrame],
    scores_key: str,
    weight_key: str,
    sig_key: str,
    bg_keys: list[str],
):
    rocs = {}
    for bkg in [*bg_keys, "merged"]:
        if bkg != "merged":
            scores_roc = np.concatenate(
                [events_dict[sig_key][scores_key], events_dict[bkg][scores_key]]
            )
            scores_true = np.concatenate(
                [
                    np.ones(len(events_dict[sig_key])),
                    np.zeros(len(events_dict[bkg])),
                ]
            )
            scores_weights = np.concatenate(
                [events_dict[sig_key][weight_key], events_dict[bkg][weight_key]]
            )
            fpr, tpr, thresholds = roc_curve(scores_true, scores_roc, sample_weight=scores_weights)
        else:
            scores_roc = np.concatenate(
                [events_dict[sig_key][scores_key]]
                + [events_dict[bg_key][scores_key] for bg_key in bg_keys]
            )
            scores_true = np.concatenate(
                [
                    np.ones(len(events_dict[sig_key])),
                    np.zeros(np.sum([len(events_dict[bg_key]) for bg_key in bg_keys])),
                ]
            )
            scores_weights = np.concatenate(
                [events_dict[sig_key][weight_key]]
                + [events_dict[bg_key][weight_key] for bg_key in bg_keys]
            )
            fpr, tpr, thresholds = roc_curve(scores_true, scores_roc, sample_weight=scores_weights)

        rocs[bkg] = {
            "fpr": fpr,
            "tpr": tpr,
            "thresholds": thresholds,
            "label": plotting.label_by_sample[bkg] if bkg != "merged" else "Combined",
        }

    return rocs


def _get_fill_data(
    events: pd.DataFrame,
    shape_vars: list[ShapeVar],
    jshift: str = "",
):
    return {
        shape_var.var: utils.get_feat(
            events,
            shape_var.var if jshift == "" else utils.check_get_jec_var(shape_var.var, jshift),
        )
        for shape_var in shape_vars
    }


def get_templates(
    events_dict: dict[str, pd.DataFrame],
    year: str,
    sig_keys: list[str],
    selection_regions: dict[str, Region],
    shape_vars: list[ShapeVar],
    systematics: dict,  # noqa: ARG001
    template_dir: str = "",
    bg_keys: list[str] = bg_keys,
    plot_dir: Path = "",
    prev_cutflow: pd.DataFrame | None = None,
    weight_key: str = "weight",
    plot_sig_keys: list[str] | None = None,
    sig_scale_dict: dict | None = None,
    weight_shifts: dict | None = None,
    jshift: str = "",
    plot_shifts: bool = False,
    pass_ylim: int | None = None,
    fail_ylim: int | None = None,
    blind_pass: bool = False,
    show: bool = False,
    energy=13.6,
) -> dict[str, Hist]:
    """
    (1) Makes histograms for each region in the ``selection_regions`` dictionary,
    (2) TODO: Applies the Txbb scale factor in the pass region,
    (3) TODO: Calculates trigger uncertainty,
    (4) Calculates weight variations if ``weight_shifts`` is not empty (and ``jshift`` is ""),
    (5) Takes JEC / JSMR shift into account if ``jshift`` is not empty,
    (6) Saves a plot of each (if ``plot_dir`` is not "").

    Args:
        selection_region (Dict[str, Dict]): Dictionary of ``Region``s including cuts and labels.
        bg_keys (list[str]): background keys to plot.

    Returns:
        Dict[str, Hist]: dictionary of templates, saved as hist.Hist objects.

    """
    do_jshift = jshift != ""
    jlabel = "" if not do_jshift else "_" + jshift
    templates = {}

    if weight_shifts is None:
        weight_shifts = {}

    for rname, region in selection_regions.items():
        pass_region = rname.startswith("pass")

        if not do_jshift:
            print(rname)

        # make selection, taking JEC/JMC variations into account
        sel, cf = utils.make_selection(
            region.cuts,
            events_dict,
            weight_key=weight_key,
            prev_cutflow=prev_cutflow,
            jshift=jshift,
        )

        if template_dir != "":
            cf = cf.round(2)
            print("cutflow ", rname, cf)
            cf.to_csv(f"{template_dir}/cutflows/{year}/{rname}_cutflow{jlabel}.csv")

        sig_events = {}
        for sig_key in sig_keys:
            sig_events[sig_key] = deepcopy(events_dict[sig_key][sel[sig_key]])

        # set up samples
        hist_samples = list(events_dict.keys())

        if not do_jshift:
            # set up weight-based variations
            for shift in ["down", "up"]:
                if pass_region:
                    for sig_key in sig_keys:
                        hist_samples.append(f"{sig_key}_txbb_{shift}")

                for wshift, wsyst in weight_shifts.items():
                    # add to the axis even if not applied to this year to make it easier to sum later
                    for wsample in wsyst.samples:
                        if wsample in events_dict:
                            hist_samples.append(f"{wsample}_{wshift}_{shift}")

        # histograms
        h = Hist(
            hist.axis.StrCategory(hist_samples, name="Sample"),
            *[shape_var.axis for shape_var in shape_vars],
            storage="weight",
        )

        # fill histograms
        for sample in events_dict:
            events = sig_events[sample] if sample in sig_keys else events_dict[sample][sel[sample]]
            if not len(events):
                continue

            fill_data = _get_fill_data(
                events, shape_vars, jshift=jshift if sample != data_key else None
            )
            weight = events[weight_key].to_numpy().squeeze()
            h.fill(Sample=sample, **fill_data, weight=weight)

            if not do_jshift:
                # add weight variations
                for wshift, wsyst in weight_shifts.items():
                    if sample in wsyst.samples and year in wsyst.years:
                        for skey, shift in [("Down", "down"), ("Up", "up")]:
                            # reweight based on diff between up/down and nominal weights
                            h.fill(
                                Sample=f"{sample}_{wshift}_{shift}",
                                **fill_data,
                                weight=events[f"weight_{wshift}{skey}"].to_numpy().squeeze(),
                            )

        if pass_region:
            # blind signal mass windows in pass region in data
            for i, shape_var in enumerate(shape_vars):
                if shape_var.blind_window is not None:
                    utils.blindBins(h, shape_var.blind_window, data_key, axis=i)

        # if pass_region and not do_jshift:
        #     for sig_key in sig_keys:
        #         if not len(sig_events[sig_key]):
        #             continue

        #         # ParticleNetMD Txbb SFs
        #         fill_data = _get_fill_data(
        #             sig_events[sig_key], bb_masks[sig_key][sel[sig_key]], shape_vars
        #         )
        #         for shift in ["down", "up"]:
        #             h.fill(
        #                 Sample=f"{sig_key}_txbb_{shift}",
        #                 **fill_data,
        #                 weight=sig_events[sig_key][f"{weight_key}_txbb_{shift}"],
        #             )

        templates[rname + jlabel] = h

        # plot templates incl variations
        if plot_dir != "" and (not do_jshift or plot_shifts):
            for shape_var in shape_vars:
                title = (
                    f"{region.label} Region Pre-Fit Shapes"
                    if not do_jshift
                    else f"{region.label} Region {jshift} Shapes"
                )

                plot_params = {
                    "hists": h,
                    "sig_keys": sig_keys if plot_sig_keys is None else plot_sig_keys,
                    "bg_keys": bg_keys,
                    "bg_order": [
                        "vbfhtobb",
                        "gghtobb",
                        "tthtobb",
                        "vhtobb",
                        "singletop",
                        "diboson",
                        "vjets",
                        "vjetslnu",
                        "ttbar",
                        "qcd",
                    ],
                    "sig_scale_dict": sig_scale_dict if pass_region else None,
                    "show": show,
                    "year": year,
                    "ylim": pass_ylim if pass_region else fail_ylim,
                    "plot_data": not (rname == "pass" and blind_pass),
                    "bg_err_mcstat": True,
                    "reweight_qcd": False,
                }
                if do_jshift:
                    plot_dir_jshifts = plot_dir / "jshifts"
                    plot_dir_jshifts.mkdir(exist_ok=True, parents=True)
                    plot_name = plot_dir_jshifts / f"{rname}_region_{shape_var.var}"
                else:
                    plot_name = plot_dir / f"{rname}_region_{shape_var.var}"

                plotting.ratioHistPlot(
                    **plot_params,
                    title=title,
                    name=f"{plot_name}{jlabel}.pdf",
                    energy=energy,
                )

            if not do_jshift and plot_shifts:
                plot_dir_wshifts = plot_dir / "wshifts"
                plot_dir_wshifts.mkdir(exist_ok=True, parents=True)

                plot_name = plot_dir_wshifts / f"{rname}_region_{shape_var.var}"

                for wshift, wsyst in weight_shifts.items():
                    if wsyst.samples == [sig_key]:
                        plotting.ratioHistPlot(
                            **plot_params,
                            sig_err=wshift,
                            title=f"{region.label} Region {wsyst.label} Unc. Shapes",
                            name=f"{plot_name}_{wshift}.pdf",
                        )
                    else:
                        for skey, shift in [("Down", "down"), ("Up", "up")]:
                            plotting.ratioHistPlot(
                                **plot_params,
                                variation=(wshift, shift, wsyst.samples),
                                title=f"{region.label} Region {wsyst.label} Unc. {skey} Shapes",
                                name=f"{plot_name}_{wshift}_{shift}.pdf",
                            )

                if pass_region:
                    plotting.ratioHistPlot(
                        **plot_params,
                        sig_err="txbb",
                        title=rf"{region.label} Region $T_{{Xbb}}$ Shapes",
                        name=f"{plot_name}_txbb.pdf",
                    )

    return templates


def save_templates(templates: dict[str, Hist], template_file: Path, shape_var: ShapeVar):
    """Creates blinded copies of each region's templates and saves a pickle of the templates"""

    from copy import deepcopy

    blind_window = shape_var.blind_window

    if blind_window is not None:
        for label, template in list(templates.items()):
            blinded_template = deepcopy(template)
            utils.blindBins(blinded_template, blind_window)
            templates[f"{label}MCBlinded"] = blinded_template

    with template_file.open("wb") as f:
        pickle.dump(templates, f)

    print("Saved templates to", template_file)


if __name__ == "__main__":
    sys.exit()<|MERGE_RESOLUTION|>--- conflicted
+++ resolved
@@ -125,11 +125,8 @@
         (f"bbFatJetPt_{jshift}", 2),
         (f"VBFJetPt_{jshift}", 2),
     ]
-<<<<<<< HEAD
-
 load_columns_signal = []
-=======
->>>>>>> 3277bab2
+
 
 weight_shifts = {
     "ttbarSF_pTjj": Syst(samples=["ttbar"], label="ttbar SF pTjj", years=years + ["2022-2023"]),
@@ -159,12 +156,8 @@
         years=years + ["2022-2023"],
     )
 
-<<<<<<< HEAD
 txbbsfs_decorr_txbb_bins = [0.975, 0.95, 0.92]
 txbbsfs_decorr_pt_bins = [200, 250, 300, 400, 500, 100000]
-
-=======
->>>>>>> 3277bab2
 
 def load_run3_samples(
     input_dir: str,
