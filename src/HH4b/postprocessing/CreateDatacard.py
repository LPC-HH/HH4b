--- conflicted
+++ resolved
@@ -349,14 +349,10 @@
 uncorr_year_shape_systs = {
     # "pileup": Syst(name="CMS_pileup", prior="shape", samples=all_mc),
     # "JER": Syst(name="CMS_res_j", prior="shape", samples=all_mc),
-<<<<<<< HEAD
-    "JMS": Syst(name=f"{CMS_PARAMS_LABEL}_jms", prior="shape", samples=jmsr_keys, uncorr_years = {"2022": ["2022"], "2022EE": ["2022EE"], "2023": ["2023"], "2023BPix": ["2023BPix"]}),
-    "JMR": Syst(name=f"{CMS_PARAMS_LABEL}_jmr", prior="shape", samples=jmsr_keys, uncorr_years = {"2022": ["2022"], "2022EE": ["2022EE"], "2023": ["2023"], "2023BPix": ["2023BPix"]}),
-=======
     "JMS": Syst(
         name=f"{CMS_PARAMS_LABEL}_jms",
         prior="shape",
-        samples=all_mc,
+        samples=jmsr_keys,
         uncorr_years={
             "2022": ["2022"],
             "2022EE": ["2022EE"],
@@ -367,7 +363,7 @@
     "JMR": Syst(
         name=f"{CMS_PARAMS_LABEL}_jmr",
         prior="shape",
-        samples=all_mc,
+        samples=jmsr_keys,
         uncorr_years={
             "2022": ["2022"],
             "2022EE": ["2022EE"],
@@ -375,7 +371,6 @@
             "2023BPix": ["2023BPix"],
         },
     ),
->>>>>>> d85c4fca
     "ttbarSF_Xbb_bin_0_0.8": Syst(
         name=f"{CMS_PARAMS_LABEL}_ttbar_sf_xbb_bin_0_0p8",
         prior="shape",
