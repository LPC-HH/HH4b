--- conflicted
+++ resolved
@@ -215,7 +215,6 @@
     f_out = uproot.recreate(out_file)
     var = "WMass"
 
-<<<<<<< HEAD
     """
     In https://github.com/cms-jet/ParticleNetSF/blob/ParticleNet_TopW_SFs_NanoV9
     - catp3 = top_matched
@@ -226,12 +225,8 @@
     # catp2 = matched
     # catp1 = unmatched
 
-    f_out[f"data_obs_pass_nominal"] = hists_pass[var][{"Sample": "data"}]
-    f_out[f"data_obs_fail_nominal"] = hists_fail[var][{"Sample": "data"}]
-=======
     f_out["data_obs_pass_nominal"] = hists_pass[var][{"Sample": "data"}]
     f_out["data_obs_fail_nominal"] = hists_fail[var][{"Sample": "data"}]
->>>>>>> 7cd8c40d
 
     # matched
     f_out["catp2_pass_nominal"] = sum(
