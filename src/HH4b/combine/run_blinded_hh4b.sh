#!/bin/bash
# shellcheck disable=SC2086

####################################################################################################
# Script for fits
#
# 1) Combines cards and makes a workspace (--workspace / -w)
# 2) Background-only fit (--bfit / -b)
# 3) Expected asymptotic limits (--limits / -l)
# 4) Expected significance (--significance / -s)
# 5) Fit diagnostics (--dfit / -d)
# 6) GoF on data (--gofdata / -g)
# 7) GoF on toys (--goftoys / -t),
# 8) Impacts: initial fit (--impactsi / -i), per-nuisance fits (--impactsf $nuisance), collect (--impactsc $nuisances)
# 9) Bias test: run a bias test on toys (using post-fit nuisances) with expected signal strength
#    given by --bias X.
#
# Specify seed with --seed (default 42) and number of toys with --numtoys (default 100)
#
# Usage ./run_blinded_hh4b.sh [-wblsdgt] [--numtoys 100] [--seed 42]
#
# Author: Raghav Kansal
####################################################################################################


####################################################################################################
# Read options
####################################################################################################

workspace=0
bfit=0
limits=0
significance=0
dfit=0
gofdata=0
goftoys=0
impactsi=0
impactsf=0
impactsc=0
seed=42
numtoys=100
bias=-1

options=$(getopt -o "wblsdgti" --long "workspace,bfit,limits,significance,dfit,gofdata,goftoys,impactsi,impactsf:,impactsc:,bias:,seed:,numtoys:" -- "$@")
eval set -- "$options"

while true; do
    case "$1" in
        -w|--workspace)
            workspace=1
            ;;
        -b|--bfit)
            bfit=1
            ;;
        -l|--limits)
            limits=1
            ;;
        -s|--significance)
            significance=1
            ;;
        -d|--dfit)
            dfit=1
            ;;
        -g|--gofdata)
            gofdata=1
            ;;
        -t|--goftoys)
            goftoys=1
            ;;
        -i|--impactsi)
            impactsi=1
            ;;
        --impactsf)
            shift
            impactsf=$1
            ;;
        --impactsc)
            shift
            impactsc=$1
            ;;
        --seed)
            shift
            seed=$1
            ;;
        --numtoys)
            shift
            numtoys=$1
            ;;
        --bias)
            shift
            bias=$1
            ;;
        --)
            shift
            break;;
        \?)
            echo "Invalid option: -$OPTARG" >&2
            exit 1
            ;;
        :)
            echo "Option -$OPTARG requires an argument." >&2
            exit 1
            ;;
    esac
    shift
done

echo "Arguments: workspace=$workspace bfit=$bfit limits=$limits \
significance=$significance dfit=$dfit gofdata=$gofdata goftoys=$goftoys \
seed=$seed numtoys=$numtoys"


####################################################################################################
# Set up fit arguments
#
# We use channel masking to "mask" the blinded and "unblinded" regions in the same workspace.
# (mask = 1 means the channel is masked off)
####################################################################################################

dataset=data_obs
cards_dir="./"
ws=${cards_dir}/combined
wsm=${ws}_withmasks
wsm_snapshot=higgsCombineSnapshot.MultiDimFit.mH125
CMS_PARAMS_LABEL="CMS_bbbb_hadronic"

outsdir=${cards_dir}/outs
mkdir -p $outsdir

# args
ccargs="fail=${cards_dir}/fail.txt failMCBlinded=${cards_dir}/failMCBlinded.txt passbin1=${cards_dir}/passbin1.txt passbin1MCBlinded=${cards_dir}/passbin1MCBlinded.txt"
maskunblindedargs="mask_passbin1=1,mask_fail=1,mask_passbin1MCBlinded=0,mask_failMCBlinded=0"
maskblindedargs="mask_passbin1=0,mask_fail=0,mask_passbin1MCBlinded=1,mask_failMCBlinded=1"

# freeze qcd params in blinded bins
setparamsblinded=""
freezeparamsblinded=""
for bin in {4..8}
do
    setparamsblinded+="${CMS_PARAMS_LABEL}_tf_dataResidual_Bin${bin}=0,"
    freezeparamsblinded+="${CMS_PARAMS_LABEL}_tf_dataResidual_Bin${bin},"
done

# remove last comma
setparamsblinded=${setparamsblinded%,}
freezeparamsblinded="${freezeparamsblinded%,}"


# floating parameters using var{} floats a bunch of parameters which shouldn't be floated,
# so countering this inside --freezeParameters which takes priority.
# Although, practically even if those are set to "float", I didn't see them ever being fitted,
# so this is just to be extra safe.
unblindedparams="--freezeParameters var{.*_In},var{.*__norm},var{n_exp_.*} --setParameters $maskblindedargs"

# excludeimpactparams='rgx{.*tf_dataResidual_Bin.*}'

echo "mask args:"
echo "$maskblindedargs"

echo "set params:"
echo "$setparamsblinded"

echo "freeze params:"
echo "$freezeparamsblinded"

echo "unblinded params:"
echo "$unblindedparams"

####################################################################################################
# Combine cards, text2workspace, fit, limits, significances, fitdiagnositcs, GoFs
####################################################################################################

# need to run this for large # of nuisances
# https://cms-talk.web.cern.ch/t/segmentation-fault-in-combine/20735
ulimit -s unlimited

if [ $workspace = 1 ]; then
    echo "Combining cards"
    # shellcheck disable=SC2086
    combineCards.py $ccargs > $ws.txt

    echo "Running text2workspace"
    # text2workspace.py -D $dataset $ws.txt --channel-masks -o $wsm.root 2>&1 | tee $outsdir/text2workspace.txt
    # new version got rid of -D arg??
    text2workspace.py $ws.txt --channel-masks -o $wsm.root 2>&1 | tee $outsdir/text2workspace.txt
else
    if [ ! -f "$wsm.root" ]; then
        echo "Workspace doesn't exist! Use the -w|--workspace option to make workspace first"
        exit 1
    fi
fi


if [ $bfit = 1 ]; then
    echo "Blinded background-only fit"
    combine -D $dataset -M MultiDimFit --saveWorkspace -m 125 -d ${wsm}.root -v 9 \
    --cminDefaultMinimizerStrategy 1 \
    --setParameters ${maskunblindedargs},${setparamsblinded},r=0  \
    --freezeParameters r,${freezeparamsblinded} \
    -n Snapshot 2>&1 | tee $outsdir/MultiDimFit.txt
else
    if [ ! -f "higgsCombineSnapshot.MultiDimFit.mH125.root" ]; then
        echo "Background-only fit snapshot doesn't exist! Use the -b|--bfit option to run fit first"
        exit 1
    fi
fi


if [ $limits = 1 ]; then
    echo "Expected limits"
    combine -M AsymptoticLimits -m 125 -n "" -d ${wsm_snapshot}.root --snapshotName MultiDimFit -v 9 \
    --saveWorkspace --saveToys --bypassFrequentistFit \
    ${unblindedparams},r=0 -s "$seed" \
<<<<<<< HEAD
    --floatParameters "${freezeparamsblinded}",r --toysFrequentist --run blind 2>&1 | tee $outsdir/AsymptoticLimits.txt
=======
    --floatParameters ${freezeparamsblinded},r --toysFrequentist --run blind 2>&1 | tee $outsdir/AsymptoticLimits.txt
>>>>>>> 6acb8e2c
fi


if [ $significance = 1 ]; then
    echo "Expected significance"
    combine -M Significance -d ${wsm_snapshot}.root -n "" --significance -m 125 --snapshotName MultiDimFit -v 9 \
    -t -1 --expectSignal=1 --saveWorkspace --saveToys --bypassFrequentistFit \
    ${unblindedparams},r=1 \
<<<<<<< HEAD
    --floatParameters "${freezeparamsblinded}",r --toysFrequentist 2>&1 | tee $outsdir/Significance.txt
=======
    --floatParameters ${freezeparamsblinded},r --toysFrequentist 2>&1 | tee $outsdir/Significance.txt
>>>>>>> 6acb8e2c
fi


if [ $dfit = 1 ]; then
    echo "Fit Diagnostics"
    combine -M FitDiagnostics -m 125 -d ${wsm}.root \
    --setParameters ${maskunblindedargs},${setparamsblinded} \
    --freezeParameters ${freezeparamsblinded} \
    --cminDefaultMinimizerStrategy 1 \
    -n Blinded --ignoreCovWarning -v 9 2>&1 | tee $outsdir/FitDiagnostics.txt
    # --saveShapes --saveNormalizations --saveWithUncertainties --saveOverallShapes \

    echo "Fit Shapes"
    PostFitShapesFromWorkspace --dataset $dataset -w ${wsm}.root --output FitShapes.root \
    -m 125 -f fitDiagnosticsBlinded.root:fit_b --postfit --print 2>&1 | tee $outsdir/FitShapes.txt
fi


if [ $gofdata = 1 ]; then
    echo "GoF on data"
    combine -M GoodnessOfFit -d ${wsm_snapshot}.root --algo saturated -m 125 \
    --snapshotName MultiDimFit --bypassFrequentistFit \
    --setParameters ${maskunblindedargs},r=0 \
    --freezeParameters r \
    -n Data -v 9 2>&1 | tee $outsdir/GoF_data.txt
fi


if [ "$goftoys" = 1 ]; then
    echo "GoF on toys"
    combine -M GoodnessOfFit -d ${wsm_snapshot}.root --algo saturated -m 125 \
    --snapshotName MultiDimFit --bypassFrequentistFit \
    --setParameters ${maskunblindedargs},r=0 \
    --freezeParameters r --saveToys \
    -n Toys -v 9 -s "$seed" -t "$numtoys" --toysFrequentist 2>&1 | tee $outsdir/GoF_toys.txt
fi


if [ "$impactsi" = 1 ]; then
    echo "Initial fit for impacts"
    # from https://github.com/cms-analysis/CombineHarvester/blob/f0e0c53298521921abf59c175b5c5616026d203b/CombineTools/python/combine/Impacts.py#L113
    # combine -M MultiDimFit -m 125 -n "_initialFit_impacts" -d ${wsm_snapshot}.root --snapshotName MultiDimFit \
    #  --algo singles --redefineSignalPOIs r --floatOtherPOIs 1 --saveInactivePOI 1 -P r --setParameterRanges r=-0.5,20 \
    # --toysFrequentist --expectSignal 1 --bypassFrequentistFit -t -1 \
    # "${unblindedparams}" --floatParameters "${freezeparamsblinded}" \
    # --robustFit 1 --cminDefaultMinimizerStrategy=1 -v 9 2>&1 | tee $outsdir/Impacts_init.txt

    combineTool.py -M Impacts --snapshotName MultiDimFit -m 125 -n "impacts" \
    -t -1 --bypassFrequentistFit --toysFrequentist --expectSignal 1 \
    -d ${wsm_snapshot}.root --doInitialFit --robustFit 1 \
    ${unblindedparams} --floatParameters ${freezeparamsblinded} \
     --cminDefaultMinimizerStrategy=1 -v 1 2>&1 | tee $outsdir/Impacts_init.txt
fi


if [ "$impactsf" != 0 ]; then
    echo "Submitting jobs for impact scans"
    # Impacts module cannot access parameters which were frozen in MultiDimFit, so running impacts
    # for each parameter directly using its internal command
    # (also need to do this for submitting to condor anywhere other than lxplus)
    combine -M MultiDimFit -n _paramFit_impacts_"$impactsf" --algo impact --redefineSignalPOIs r -P "$impactsf" \
    --floatOtherPOIs 1 --saveInactivePOI 1 --snapshotName MultiDimFit -d ${wsm_snapshot}.root \
    -t -1 --bypassFrequentistFit --toysFrequentist --expectSignal 1 --robustFit 1 \
    ${unblindedparams} --floatParameters ${freezeparamsblinded} \
    --setParameterRanges r=-0.5,20 --cminDefaultMinimizerStrategy=1 -v 1 -m 125 | tee $outsdir/Impacts_"$impactsf".txt

    # Old Impacts command:
    # combineTool.py -M Impacts -t -1 --snapshotName MultiDimFit --bypassFrequentistFit --toysFrequentist --expectSignal 1 \
    # -m 125 -n "impacts" -d ${wsm_snapshot}.root --doFits --robustFit 1 \
    # --setParameters "${maskblindedargs}" --floatParameters "${freezeparamsblinded}" \
    # --exclude ${excludeimpactparams} \
    # --job-mode condor --dry-run \
    # --setParameterRanges r=-0.5,20 --cminDefaultMinimizerStrategy=1 -v 9 2>&1 | tee $outsdir/Impacts_fits.txt
fi


if [ "$impactsc" != 0 ]; then
    echo "Collecting impacts"
    combineTool.py -M Impacts --snapshotName MultiDimFit \
    -m 125 -n "impacts" -d ${wsm_snapshot}.root \
    --setParameters ${maskblindedargs} --floatParameters ${freezeparamsblinded} \
    -t -1 --named $impactsc \
    --setParameterRanges r=-0.5,20 -v 1 -o impacts.json 2>&1 | tee $outsdir/Impacts_collect.txt

    plotImpacts.py -i impacts.json -o impacts
fi


if [ "$bias" != -1 ]; then
    echo "Bias test with bias $bias"
    # setting verbose > 0 here can lead to crazy large output files (~10-100GB!) because of getting
    # stuck in negative yield areas
    combine -M FitDiagnostics --trackParameters r --trackErrors r --justFit \
    -m 125 -n "bias${bias}" -d ${wsm_snapshot}.root --rMin "-15" --rMax 20 \
    --snapshotName MultiDimFit --bypassFrequentistFit --toysFrequentist --expectSignal "$bias" \
    ${unblindedparams},r=$bias --floatParameters ${freezeparamsblinded} \
    --robustFit=1 -t "$numtoys" -s "$seed" \
    --X-rtd MINIMIZER_MaxCalls=1000000 --cminDefaultMinimizerTolerance 0.1 2>&1 | tee "$outsdir/bias${bias}seed${seed}.txt"
fi<|MERGE_RESOLUTION|>--- conflicted
+++ resolved
@@ -211,11 +211,7 @@
     combine -M AsymptoticLimits -m 125 -n "" -d ${wsm_snapshot}.root --snapshotName MultiDimFit -v 9 \
     --saveWorkspace --saveToys --bypassFrequentistFit \
     ${unblindedparams},r=0 -s "$seed" \
-<<<<<<< HEAD
-    --floatParameters "${freezeparamsblinded}",r --toysFrequentist --run blind 2>&1 | tee $outsdir/AsymptoticLimits.txt
-=======
     --floatParameters ${freezeparamsblinded},r --toysFrequentist --run blind 2>&1 | tee $outsdir/AsymptoticLimits.txt
->>>>>>> 6acb8e2c
 fi
 
 
@@ -224,11 +220,7 @@
     combine -M Significance -d ${wsm_snapshot}.root -n "" --significance -m 125 --snapshotName MultiDimFit -v 9 \
     -t -1 --expectSignal=1 --saveWorkspace --saveToys --bypassFrequentistFit \
     ${unblindedparams},r=1 \
-<<<<<<< HEAD
-    --floatParameters "${freezeparamsblinded}",r --toysFrequentist 2>&1 | tee $outsdir/Significance.txt
-=======
     --floatParameters ${freezeparamsblinded},r --toysFrequentist 2>&1 | tee $outsdir/Significance.txt
->>>>>>> 6acb8e2c
 fi
 
 
