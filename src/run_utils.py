import warnings

# from distributed.diagnostics.plugin import WorkerPlugin
import json
import numpy as np

from xsecs import xsecs


def add_bool_arg(parser, name, help, default=False, no_name=None):
    """Add a boolean command line argument for argparse"""
    varname = "_".join(name.split("-"))  # change hyphens to underscores
    group = parser.add_mutually_exclusive_group(required=False)
    group.add_argument("--" + name, dest=varname, action="store_true", help=help)
    if no_name is None:
        no_name = "no-" + name
        no_help = "don't " + help
    else:
        no_help = help
    group.add_argument("--" + no_name, dest=varname, action="store_false", help=no_help)
    parser.set_defaults(**{varname: default})


def add_mixins(nanoevents):
    # for running on condor
    nanoevents.PFNanoAODSchema.mixins["SubJet"] = "FatJet"
    nanoevents.PFNanoAODSchema.mixins["PFCands"] = "PFCand"
    nanoevents.PFNanoAODSchema.mixins["SV"] = "PFCand"


def get_fileset(
    processor: str,
    year: int,
    version: str,
    samples: list,
    subsamples: list,
    starti: int = 0,
    endi: int = -1,
    get_num_files: bool = False,
    coffea_casa: str = False,
):
    redirector = "root://cmsxrootd.fnal.gov//"

    with open(f"data/nanoindex_{version}.json", "r") as f:
        full_fileset_nano = json.load(f)

    fileset = {}

    for sample in samples:
        sample_set = full_fileset_nano[year][sample]

        set_subsamples = list(sample_set.keys())

        # check if any subsamples for this sample have been specified
        get_subsamples = set(set_subsamples).intersection(subsamples)

        # if so keep only that subset
        if len(get_subsamples):
            sample_set = {subsample: sample_set[subsample] for subsample in get_subsamples}

        if get_num_files:
            # return only the number of files per subsample (for splitting up jobs)
            fileset[sample] = {}
            for subsample, fnames in sample_set.items():
                fileset[sample][subsample] = len(fnames)

        else:
            # return all files per subsample
            sample_fileset = {}

            for subsample, fnames in sample_set.items():
                fnames = fnames[starti:] if endi < 0 else fnames[starti:endi]
                sample_fileset[f"{year}_{subsample}"] = [redirector + fname for fname in fnames]

            fileset = {**fileset, **sample_fileset}

    return fileset


def get_processor(
    processor: str,
    save_systematics: bool = None,
    save_hist: bool = False,
):
    # define processor
    if processor == "trigger_boosted":
        from HH4b.processors import BoostedTriggerSkimmer

        return BoostedTriggerSkimmer(save_hist=save_hist)

    elif processor == "matching":
        from HH4b.processors import matchingSkimmer

        return matchingSkimmer()

    elif processor == "skimmer":
        from HH4b.processors import bbbbSkimmer

        return bbbbSkimmer(
            xsecs=xsecs,
            save_systematics=save_systematics,
        )


def parse_common_args(parser):
    parser.add_argument(
        "--processor",
        required=True,
        help="Trigger processor",
        type=str,
        choices=["trigger_boosted", "skimmer", "matching"],
    )

<<<<<<< HEAD
    parser.add_argument("--year", help="year", type=str, choices=["2022", "2022EE", "2023"])
=======
    parser.add_argument(
        "--year", help="year", type=str, required=True, choices=["2022", "2022EE", "2023"]
    )
>>>>>>> b34babdb
    parser.add_argument(
        "--nano-version",
        type=str,
        required=True,
        choices=["v10", "v11", "v11_private", "v12"],
        help="NanoAOD version",
    )
    parser.add_argument(
        "--samples",
        default=[],
        help="which samples to run",  # , default will be all samples",
        nargs="*",
    )
    parser.add_argument(
        "--subsamples",
        default=[],
        help="which subsamples, by default will be all in the specified sample(s)",
        nargs="*",
    )

    parser.add_argument("--maxchunks", default=0, help="max chunks", type=int)
    parser.add_argument("--chunksize", default=10000, help="chunk size", type=int)

    add_bool_arg(parser, "save-systematics", default=False, help="save systematic variations")
    add_bool_arg(
        parser,
        "save-hist",
        default=False,
        help="save histogram as output of the processor (for trigger processor)",
    )


def flatten_dict(var_dict: dict):
    """
    Flattens dictionary of variables so that each key has a 1d-array
    """
    new_dict = {}
    for key, var in var_dict.items():
        num_objects = var.shape[-1]
        if len(var.shape) >= 2 and num_objects > 1:
            temp_dict = {f"{key}{obj}": var[:, obj] for obj in range(num_objects)}
            new_dict = {**new_dict, **temp_dict}
        else:
            new_dict[key] = np.squeeze(var)

    return new_dict<|MERGE_RESOLUTION|>--- conflicted
+++ resolved
@@ -81,6 +81,7 @@
     processor: str,
     save_systematics: bool = None,
     save_hist: bool = False,
+    region: str = None,
 ):
     # define processor
     if processor == "trigger_boosted":
@@ -99,6 +100,7 @@
         return bbbbSkimmer(
             xsecs=xsecs,
             save_systematics=save_systematics,
+            region=region
         )
 
 
@@ -111,13 +113,7 @@
         choices=["trigger_boosted", "skimmer", "matching"],
     )
 
-<<<<<<< HEAD
-    parser.add_argument("--year", help="year", type=str, choices=["2022", "2022EE", "2023"])
-=======
-    parser.add_argument(
-        "--year", help="year", type=str, required=True, choices=["2022", "2022EE", "2023"]
-    )
->>>>>>> b34babdb
+    parser.add_argument("--year", help="year", type=str, default="2022", choices=["2022", "2022EE", "2023"])
     parser.add_argument(
         "--nano-version",
         type=str,
@@ -140,7 +136,7 @@
 
     parser.add_argument("--maxchunks", default=0, help="max chunks", type=int)
     parser.add_argument("--chunksize", default=10000, help="chunk size", type=int)
-
+    parser.add_argument("--region", help="region", default=None, type=str)
     add_bool_arg(parser, "save-systematics", default=False, help="save systematic variations")
     add_bool_arg(
         parser,
